--- conflicted
+++ resolved
@@ -171,14 +171,6 @@
 if [ -n "$BACKUP_LIBM" ]; then
     export LIBM="$BACKUP_LIBM"
     if has_symbol; then
-<<<<<<< HEAD
-        make -s clean
-        make -s perf
-        if [ "$CORE_MATH_PERF_MODE" = perf ]; then
-            perf stat -e cpu-cycles --no-big-num -x';' $CORE_MATH_LAUNCHER ./perf --file "$RANDOMS_FILE" --count 1000000 --repeat 1000 --libc $PERF_ARGS 2>&1 | { IFS=';' read a b; printf 'scale=3\n%s/1000000000\n' $a | bc; }
-        elif [ "$CORE_MATH_PERF_MODE" = rdtsc ]; then
-            $CORE_MATH_LAUNCHER ./perf --file "$RANDOMS_FILE" --count 1000000 --repeat 1000 --libc $PERF_ARGS --rdtsc
-=======
         PERF_ARGS="${PERF_ARGS} --libc"
         make -s clean
         make -s perf
@@ -188,7 +180,6 @@
         elif [ "$CORE_MATH_PERF_MODE" = rdtsc ]; then
             PERF_ARGS="${PERF_ARGS} --rdtsc"
             proc_rdtsc
->>>>>>> 8c4129de
         fi
     elif [ -z "$CORE_MATH_QUIET" ]; then
         echo "$f is not present in $LIBM; skipping" >&2
