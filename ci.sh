--- conflicted
+++ resolved
@@ -11,11 +11,7 @@
 
 # use the same order as on https://core-math.gitlabpages.inria.fr/
 FUNCTIONS_EXHAUSTIVE=(acosf acoshf acospif asinf asinhf asinpif atanf atanhf atanpif cbrtf cosf coshf cospif erff erfcf expf exp10f exp10m1f exp2f exp2m1f expm1f logf log10f log10p1f log1pf log2f log2p1f rsqrtf sinf sinhf sinpif tanf tanhf tanpif)
-<<<<<<< HEAD
-FUNCTIONS_WORST=(acos acosh asin asinh asinpi atan atan2f atan2pif atanh cbrt cos cosh cospi erf erfc exp exp10 exp10m1 exp2 exp2m1 hypot hypotf log log10 log1p log2 pow powf rsqrt sin sinh sinpi tan tanh tanpi)
-=======
-FUNCTIONS_WORST=(acos acosh asin asinh atan atan2f atan2pif atanh cbrt cos cosh cospi erf erfc exp exp10 exp10m1 exp2 exp2m1 hypot hypotf log log10 log10p1 log1p log2 log2p1 pow powf rsqrt sin sinh sinpi tan tanh tanpi)
->>>>>>> a27ab6d4
+FUNCTIONS_WORST=(acos acosh asin asinh asinpi atan atan2f atan2pif atanh cbrt cos cosh cospi erf erfc exp exp10 exp10m1 exp2 exp2m1 hypot hypotf log log10 log10p1 log1p log2 log2p1 pow powf rsqrt sin sinh sinpi tan tanh tanpi)
 FUNCTIONS_SPECIAL=(atan2pif hypotf)
 
 echo "Reference commit is $LAST_COMMIT"
