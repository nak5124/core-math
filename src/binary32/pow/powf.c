/* Correctly-rounded power function for binary32 values.

Copyright (c) 2022-2024 Alexei Sibidanov and Paul Zimmermann

This file is part of the CORE-MATH project
(https://core-math.gitlabpages.inria.fr/).

Permission is hereby granted, free of charge, to any person obtaining a copy
of this software and associated documentation files (the "Software"), to deal
in the Software without restriction, including without limitation the rights
to use, copy, modify, merge, publish, distribute, sublicense, and/or sell
copies of the Software, and to permit persons to whom the Software is
furnished to do so, subject to the following conditions:

The above copyright notice and this permission notice shall be included in all
copies or substantial portions of the Software.

THE SOFTWARE IS PROVIDED "AS IS", WITHOUT WARRANTY OF ANY KIND, EXPRESS OR
IMPLIED, INCLUDING BUT NOT LIMITED TO THE WARRANTIES OF MERCHANTABILITY,
FITNESS FOR A PARTICULAR PURPOSE AND NONINFRINGEMENT. IN NO EVENT SHALL THE
AUTHORS OR COPYRIGHT HOLDERS BE LIABLE FOR ANY CLAIM, DAMAGES OR OTHER
LIABILITY, WHETHER IN AN ACTION OF CONTRACT, TORT OR OTHERWISE, ARISING FROM,
OUT OF OR IN CONNECTION WITH THE SOFTWARE OR THE USE OR OTHER DEALINGS IN THE
SOFTWARE.
*/

#include <stdint.h>
#ifdef __x86_64__
#include <x86intrin.h>
#define FLAG_T uint32_t
#else
#include <fenv.h>
#define FLAG_T fexcept_t
#endif

// Warning: clang also defines __GNUC__
#if defined(__GNUC__) && !defined(__clang__)
#pragma GCC diagnostic ignored "-Wunknown-pragmas"
#endif

#pragma STDC FENV_ACCESS ON

typedef union {float f; uint32_t u;} b32u32_u;
typedef union {double f; uint64_t u;} b64u64_u;

/* __builtin_roundeven was introduced in gcc 10:
   https://gcc.gnu.org/gcc-10/changes.html,
   and in clang 17 */
#if (defined(__GNUC__) && __GNUC__ >= 10) || (defined(__clang__) && __clang_major__ >= 17)
#define HAS_BUILTIN_ROUNDEVEN
#endif

#if !defined(HAS_BUILTIN_ROUNDEVEN) && (defined(__GNUC__) || defined(__clang__)) && (defined(__AVX__) || defined(__SSE4_1__) || (__ARM_ARCH >= 8))
inline double __builtin_roundeven(double x){
   double ix;
#if defined __AVX__
   __asm__("vroundsd $0x8,%1,%1,%0":"=x"(ix):"x"(x));
#elif __ARM_ARCH >= 8
   __asm__ ("frintn %d0, %d1":"=w"(ix):"w"(x));
#else /* __SSE4_1__ */
   __asm__("roundsd $0x8,%1,%0":"=x"(ix):"x"(x));
#endif
   return ix;
}
#define HAS_BUILTIN_ROUNDEVEN
#endif

#ifndef HAS_BUILTIN_ROUNDEVEN
#include <math.h>
/* round x to nearest integer, breaking ties to even */
static double
__builtin_roundeven (double x)
{
  double y = round (x); /* nearest, away from 0 */
  if (fabs (y - x) == 0.5)
  {
    /* if y is odd, we should return y-1 if x>0, and y+1 if x<0 */
    union { double f; uint64_t n; } u, v;
    u.f = y;
    v.f = (x > 0) ? y - 1.0 : y + 1.0;
    if (__builtin_ctz (v.n) > __builtin_ctz (u.n))
      y = v.f;
  }
  return y;
}
#endif

static inline double muldd(double xh, double xl, double ch, double cl, double *l){
  double ahlh = ch*xl, alhh = cl*xh, ahhh = ch*xh, ahhl = __builtin_fma(ch, xh, -ahhh);
  ahhl += alhh + ahlh;
  ch = ahhh + ahhl;
  *l = (ahhh - ch) + ahhl;
  return ch;
}

static inline double mulddd(double xh, double xl, double ch, double *l){
  double ahlh = ch*xl, ahhh = ch*xh, ahhl = __builtin_fma(ch, xh, -ahhh);
  ahhl += ahlh;
  ch = ahhh + ahhl;
  *l = (ahhh - ch) + ahhl;
  return ch;
}

static __attribute__((noinline)) double polydd(double xh, double xl, int n, const double c[][2], double *l){
  int i = n-1;
  double ch = c[i][0], cl = c[i][1];
  while(--i>=0){
    ch = muldd(xh,xl,ch,cl,&cl);
    double th = ch + c[i][0], tl = (c[i][0] - th) + ch;
    ch = th;
    cl += tl + c[i][1];
  }
  *l = cl;
  return ch;
}

static float as_powf_accurate2(float, float, int, FLAG_T);

static inline int isint(float y0){
  b32u32_u wy = {.f = y0};
  int ey = ((wy.u>>23) & 0xff) - 127, s = ey + 9;
  if(ey>=0){
    if(s>=32) return 1;
    return !(wy.u<<s);
  }
  return 0;
}

static inline int isodd(float y0){
  b32u32_u wy = {.f = y0};
  int ey = ((wy.u>>23) & 0xff) - 127, s = ey + 9, odd = 0;
  if(ey>=0){
    if(s<32 && !(wy.u<<s)) odd = (wy.u>>(32-s))&1;
    if(s==32) odd = wy.u&1;
  }
  return odd;
}

static FLAG_T
get_flag (void)
{
#ifdef __x86_64__
  return _mm_getcsr ();
#else
  fexcept_t flag;
  fegetexceptflag (&flag, FE_INEXACT);
  return flag;
#endif
}

static void
set_flag (FLAG_T flag)
{
#ifdef __x86_64__
  _mm_setcsr (flag);
#else
  fesetexceptflag (&flag, FE_INEXACT);
#endif
}

// return non-zero if x^y is exact
static int
is_exact (float x, float y)
{
  /* All cases such that x^y might be exact are:
     (a) |x| = 1
     (b) y integer, 0 <= y <= 15
     (c) y<0: x=1 or (x=2^e and |y|=n*2^-k with 2^k dividing e)
     (d) y>0: y=n*2^f with -4 <= f <= -1 and 1 <= n <= 15
     In cases (b)-(d), the low 20 bits of the encoding of y are zero,
     thus we use that for an early exit test. */

  b32u32_u v = {.f = x}, w = {.f = y};
  if (__builtin_expect ((v.u << 1) != 0x7f000000 && // |x| <> 1
                        (w.u << 12) != 0, 1))
    return 0;

  if (__builtin_expect ((v.u << 1) == 0x7f000000, 0)) // |x| = 1
    return 1;

  // xmax[y] for 1<=y<=15 is the largest m such that m^y fits in 53 bits
  static const uint32_t xmax[] = { 0, 0xffffff, 4095, 255, 63, 27, 15, 10,
                                   7, 6, 5, 4, 3, 3, 3, 3};
  if (y >= 0 && isint (y)) {
    /* let x = m*2^e with m an odd integer, x^y is exact when
       - y = 0 or y = 1
       - m = 1 or -1 and -149 <= e*y < 128
       - if |x| is not a power of 2, 2 <= y <= 15 and
         m^y should fit in 24 bits
    */
    uint32_t m = v.u & 0x7fffff; // low 23 bits of significand
    int32_t e = ((v.u << 1) >> 24) - 0x96;
    if (e >= -149)
      m |= 0x800000;
    else // subnormal numbers
      e++;
    int t = __builtin_ctz (m);
    m = m >> t;
    e += t;
    /* For normal numbers, we have x = m*2^e. */
    if (y == 0 || y == 1)
      return 1;
    if (m == 1)
      return -149 <= y * e && y * e < 128;
    // now for y < 0 or 15 < y it cannot be exact
    if (y < 0 || 15 < y)
      return 0;
    // now 2 <= y <= 15
    int y_int = (int) y;
    if (m > xmax[y_int])
      return 0;
    // |x^y| = m^y * 2^(e*y)
    uint64_t my = m * m;
    for (int i = 2; i < y_int; i++)
      my = my * m;
    // my = m^y
    t = 32 - __builtin_clz (m);
    // 2^(t-1) <= m^y < 2^t thus 2^(e*y + t - 1) <= |x^y| < 2^(e*y + t)
    int32_t ez = e * y_int + t;
    if (ez <= -149 || 128 < ez)
      return 0;
    // since m is odd, x^y is an odd multiple of 2^(e*y)
    return e * y_int >= -149;
  }

  uint32_t n = w.u & 0x7fffff;
  int32_t f = ((w.u << 1) >> 24) - 0x96;
  if (f >= -149)
    n |= 0x800000;
  else // subnormal numbers
    f++;
  int t = __builtin_ctz (n);
  n = n >> t;
  f += t;
  // |y| = n*2^f with n odd

  uint32_t m = v.u & 0x7fffff;
  int32_t e = ((v.u << 1) >> 24) - 0x96;
  if (e >= -149)
    m |= 0x800000;
  else // subnormal numbers
    e++;
  t = __builtin_ctz (m);
  m = m >> t;
  e += t;
  // |x| = m*2^e with m odd

  /* if y < 0 and y is not an integer, the only case where x^y might be
     exact is when y = -n/2^k and x = 2^e with 2^k dividing e */
  if (y < 0)
  {
    if (m != 1) return 0;
    // y = -2^f thus k = -f
    // now e <> 0
    t = __builtin_ctz (e);
    if (-f > t) return 0; // 2^k does not divide e
    int32_t ez = (-e >> (-f)) * n;
    return -149 <= ez && ez < 128;
  }

  /* now y > 0, y is not a integer, y = n*2^f with n odd and f < 0.
     Since x^(n*2^f) = (x^(2^f))^n, and n is odd, necessarily
     x is an exact (2^k)th power with k=-f.
     This implies x is a square. Since x = m*2^e with m odd,
     necessarily m is a square, and e is even. */
  while (f++) {
    // try to extract a square from m*2^e
    if (e&1) return 0;
    e = e / 2;
    float dm = (float) m;
    float s = __builtin_roundf (__builtin_sqrtf (dm));
    if (s * s != dm)
      return 0;
    /* The above call of sqrtf() might set the inexact flag, but in case
       it happens, m is not a square, thus x^y cannot be exact. */
    m = (uint32_t) s;
  }

  // Now |x^y| = (m*2^e)^n with n an odd integer
  // now for 15 < n it cannot be exact, unless m=1
  if (m > 1)
  {
    if (15 < n)
      return 0;
    // now n <= 15
    if (m > xmax[n])
      return 0;
  }
  // |x^y| = m^n * 2^(e*n)
  uint32_t my = m;
  int32_t ez = e * n;
  while (n-- > 1)
    my = my * m;
  // |x^y| = my * 2^(e*n)
  t = 32 - __builtin_clz (my);
  // 2^(t-1) <= m^n < 2^t thus 2^(e*n + t - 1) <= |x^n| < 2^(e*n + t)
  ez += t;
  if (ez <= -149 || 128 < ez)
    return 0;
  // since m is odd, x^y is an odd multiple of 2^(e*y)
  return e * (int) n >= -149;
}

float cr_powf(float x0, float y0){
  volatile FLAG_T flag = get_flag ();
  static const double ix[] = {
    0x1p+0, 0x1.f07c1f07cp-1, 0x1.e1e1e1e1ep-1, 0x1.d41d41d42p-1,
    0x1.c71c71c72p-1, 0x1.bacf914c2p-1, 0x1.af286bca2p-1, 0x1.a41a41a42p-1,
    0x1.99999999ap-1, 0x1.8f9c18f9cp-1, 0x1.861861862p-1, 0x1.7d05f417dp-1,
    0x1.745d1745dp-1, 0x1.6c16c16c1p-1, 0x1.642c8590bp-1, 0x1.5c9882b93p-1,
    0x1.555555555p-1, 0x1.4e5e0a72fp-1, 0x1.47ae147aep-1, 0x1.414141414p-1,
    0x1.3b13b13b1p-1, 0x1.3521cfb2bp-1, 0x1.2f684bda1p-1, 0x1.29e4129e4p-1,
    0x1.249249249p-1, 0x1.1f7047dc1p-1, 0x1.1a7b9611ap-1, 0x1.15b1e5f75p-1,
    0x1.111111111p-1, 0x1.0c9714fbdp-1, 0x1.084210842p-1, 0x1.041041041p-1, 0x1p-1
  };
  
  static const double lix[][2] = {
    {0x0p+0, 0x0p+0}, {-0x1.6cp-5, 0x1.4b229b87f3f89p-15},
    {-0x1.66p-4, -0x1.fb7d654235799p-15}, {-0x1.08p-3, -0x1.8b119b2c9c87bp-12},
    {-0x1.5cp-3, -0x1.a39fa6533294dp-19}, {-0x1.acp-3, -0x1.ebc5b663dd4b8p-12},
    {-0x1.fcp-3, 0x1.f4a37fe0fa46fp-14}, {-0x1.24p-2, -0x1.01eac33103e6bp-12},
    {-0x1.4ap-2, 0x1.61ed0d15725ep-12}, {-0x1.6ep-2, -0x1.10e6ceb499ba9p-13},
    {-0x1.92p-2, 0x1.115db8ada837dp-12}, {-0x1.b4p-2, -0x1.fafdce266d7aep-12},
    {-0x1.d6p-2, -0x1.d4f80cd19906fp-12}, {-0x1.f8p-2, 0x1.5ea5ccd0a7396p-12},
    {0x1.e8p-2, -0x1.0500d67fe62ebp-13}, {0x1.c8p-2, 0x1.9dc2d41aa4626p-14},
    {0x1.a8p-2, 0x1.ff2e2ff321344p-11}, {0x1.8ap-2, 0x1.130157f4c3a3ep-11},
    {0x1.6cp-2, 0x1.61ed0cad929ccp-11}, {0x1.5p-2, -0x1.2089a632d7949p-11},
    {0x1.32p-2, 0x1.7fdc6dfb2d21ap-11}, {0x1.16p-2, 0x1.380a6c36088f3p-11},
    {0x1.f6p-3, -0x1.3ab7dc7ba81acp-18}, {0x1.cp-3, -0x1.cc2c0061ef1a2p-14},
    {0x1.8ap-3, 0x1.130157c97bbep-12}, {0x1.56p-3, 0x1.ee14ff34c4128p-14},
    {0x1.22p-3, 0x1.b5b854c4fde69p-12}, {0x1.ep-4, 0x1.635d1df7cb0b5p-13},
    {0x1.7ep-4, -0x1.3f6d2636c101ep-13}, {0x1.1cp-4, -0x1.33567f1b193a4p-14},
    {0x1.78p-5, -0x1.8d66c5313a71dp-14}, {0x1.74p-6, 0x1.f7430ee200ep-17}, {0x0p+0, 0x0p+0}
  };
  double x = x0, y = y0;
  b64u64_u tx = {.f = x}, ty = {.f = y};
<<<<<<< HEAD
  if(__builtin_expect (ty.u<<1 == 0, 0)) return 1.0f;
  if(__builtin_expect ((ty.u<<1) >= (uint64_t)0x7ff<<53, 0)){
    if((tx.u<<1) == (uint64_t)0x3ff<<53) return 1.0f;
    if((tx.u<<1) > (uint64_t)0x7ff<<53) return x0;
=======
  if(__builtin_expect (tx.u == (uint64_t)0x3ff<<52, 0)) return x0; // x=1
  if(__builtin_expect (ty.u<<1 == 0, 0)) return 1.0f;              // y=0
  if(__builtin_expect ((ty.u<<1) >= (uint64_t)0x7ff<<53, 0)){ // y=Inf/NaN
    if((tx.u<<1) == (uint64_t)0x3ff<<53) // |x|=1
      return (x0 == 1.0f || (ty.u<<1) == (uint64_t)0x7ff<<53)
        ? 1.0f : y0;
    if((tx.u<<1) > (uint64_t)0x7ff<<53) return x0;    // x=NaN
>>>>>>> 256b2912
    if((ty.u<<1) == (uint64_t)0x7ff<<53){
      if(((tx.u<<1) < ((uint64_t)0x3ff<<53)) ^ (ty.u>>63)){
	return 0;
      } else {
	return __builtin_inf();
      }
    }
    return y0;
  }
  if(__builtin_expect (tx.u >= (uint64_t)0x7ff<<52, 0)){ // x is Inf, NaN or less than 0
    if((tx.u<<1) == (uint64_t)0x7ff<<53){ // x is +Inf or -Inf
      if(!isodd(y0)) x0 = __builtin_fabsf(x0);
      if(ty.u>>63)return 1/x0; else return x0;
    }
    if((tx.u<<1) > (uint64_t)0x7ff<<53) return x0; // x is NaN
    if(__builtin_expect(tx.u > (uint64_t)0x7ff<<52, 0)) // x <= 0
      if(!isint(y0) && x != 0) return __builtin_nanf("");
  }
<<<<<<< HEAD
  if(__builtin_expect (!(tx.u<<1), 0)){
    if(ty.u>>63){
=======
  if(__builtin_expect (isint(y0), 0)){
    if(x0==-1.0f) return (isodd(y0)) ? x0 : -x0;
    if(y0== 1.0f) return x0;
    if(y0==-1.0f) return 1.0f/x0;
    if(y0== 2.0f) return x0*x0;
    if(y0>=1.0f && y0<128.0f){
      int np = y0, nz = __builtin_ctzll(tx.u | ((uint64_t) 1 << 52));
      if((53-nz)*np<=53) {
	double p = x;
        /* The final value p is wrong if p underflows to 0,
           for example with x0=-0x1p-126 and y0=0x1.8p+5, at i=7 we have
           p=0x1p-1008, and at i=8 with RNDU we have p=-0, then p=+0 at the
           end instead of 0x1p-149. */
	for(int i=1;i<np;i++) p *= x;
	if (p != 0) return p;
      }
    }
  }
  if(__builtin_expect (!(tx.u<<1), 0)){ // x=+0 or -0
    if(ty.u>>63){ // y < 0
>>>>>>> 256b2912
      if(isodd(y0))
	return 1.0f/__builtin_copysignf(0.0f,x0);
      else
	return 1.0f/0.0f;
    } else { // y > 0
      if(isodd(y0))
	return __builtin_copysignf(1.0f,x0)*0.0f;
      else
	return 0.0f;
    }
  }
  uint64_t m = tx.u & ~(uint64_t)0>>12;
  int e = ((tx.u>>52)&0x7ff) - 0x3ff;
  int j = (m + ((int64_t)1<<(52-6)))>>(52-5), k = j>13;
  e += k;
  b64u64_u xd = {.u = m | (uint64_t)0x3ff<<52};
  double z = __builtin_fma(xd.f, ix[j], -1.0);
  static const double c[] =
    {0x1.71547652b82fep+0, -0x1.71547652b82fep-1, 0x1.ec709dc3a2d0bp-2, -0x1.71547652bc4a9p-2,
     0x1.2776c441b72ep-2, -0x1.ec709bdf453ecp-3, 0x1.a6406efd4b877p-3, -0x1.717d824a520f7p-3};
  double z2 = z*z, z4 = z2*z2;
  double c6 = c[6] + z*c[7];
  double c4 = c[4] + z*c[5];
  double c2 = c[2] + z*c[3];
  double c0 = c[0] + z*c[1];
  c0 += z2*c2;
  c4 += z2*c6;
  c0 += z4*c4;
  double l = z*c0 - lix[j][1];
  y *= 16;
  double zt = (e - lix[j][0])*y;
  z = l*y + zt;
  if(__builtin_expect(z>2048, 0)){
    if(isodd(y0))
      return __builtin_copysignf(0x1p127f, x0)*0x1p127f;
    else
      return 0x1p127f*0x1p127f;
  }
  if(__builtin_expect(z<-2400, 0)){
    if(isodd(y0))
      return __builtin_copysignf(0x1p-126f, x0)*0x1p-126f;
    else
      return 0x1p-126f*0x1p-126f;
  }
  if(__builtin_fabs(z)<0x1p-26) return 1.0 + z;
  double ia = __builtin_floor(z), h = __builtin_fma(l, y, zt - ia);
  static const double ce[] =
    {0x1.62e42fefa398bp-5, 0x1.ebfbdff84555ap-11, 0x1.c6b08d4ad86d3p-17,
     0x1.3b2ad1b1716a2p-23, 0x1.5d7472718ce9dp-30, 0x1.4a1d7f457ac56p-37};
  static const double tb[] =
    {0x1p+0, 0x1.0b5586cf9890fp+0, 0x1.172b83c7d517bp+0, 0x1.2387a6e756238p+0,
     0x1.306fe0a31b715p+0, 0x1.3dea64c123422p+0, 0x1.4bfdad5362a27p+0, 0x1.5ab07dd485429p+0,
     0x1.6a09e667f3bcdp+0, 0x1.7a11473eb0187p+0, 0x1.8ace5422aa0dbp+0, 0x1.9c49182a3f09p+0,
     0x1.ae89f995ad3adp+0, 0x1.c199bdd85529cp+0, 0x1.d5818dcfba487p+0, 0x1.ea4afa2a490dap+0};
  int64_t il = ia, jl = il&0xf, el = il - jl;
  el >>= 4;
  double s = tb[jl];
  b64u64_u su = {.u = (el + (uint64_t)0x3ff)<<52};
  s *= su.f;
  double h2 = h*h;
  c0 = ce[0] + h*ce[1];
  c2 = ce[2] + h*ce[3];
  c4 = ce[4] + h*ce[5];
  c0 += h2*(c2 + h2*c4);
  double w = s*h;
  b64u64_u rr = {.f = s + w*c0};
  uint64_t off = 44;
  if(((rr.u+off)&0xfffffff) <= 2*off)
    return as_powf_accurate2 (x0, y0, is_exact (x0, y0), flag);
  int et = ((ty.u>>52)&0x7ff) - 0x3ff;
  uint64_t kk = ty.u<<(11+et);
  if(!(kk<<1)&&kk) rr.f = __builtin_copysign(rr.f,x);
  float res = rr.f;
  return res;
}

// when is_exact is non-zero, flag is the original inexact flag
float as_powf_accurate2(float x0, float y0, int is_exact, FLAG_T flag){
  static const double o[] = {1, 2};
  static const double ch[][2] =
    {{0x1.71547652b82fep+1, 0x1.777d0ffda2b89p-55}, {0x1.ec709dc3a03fdp-1, 0x1.d27f04ff73b3ap-55},
     {0x1.2776c50ef9bfep-1, 0x1.e4b514251d0ecp-55}, {0x1.a61762a7aded9p-2, 0x1.de632dc7f6998p-57},
     {0x1.484b13d7c02aep-2, 0x1.a320ec342ddb3p-56}, {0x1.0c9a84993fd48p-2, -0x1.e6425ce9a74a4p-57},
     {0x1.c68f568d8beafp-3, -0x1.03a175487feabp-57}, {0x1.89f3b14657dfbp-3, 0x1.f04a3acf0bcf7p-57},
     {0x1.5b9ad2f2d12ap-3, -0x1.68fdff6815a6fp-58}, {0x1.3702165b88acbp-3, 0x1.45b052ace6c8ep-60},
     {0x1.1998f60f2f005p-3, -0x1.79a94f62fb524p-57}, {0x1.f9bc428e30809p-4, -0x1.51f063387e47p-59},
     {0x1.1ac0ab871296ap-3, 0x1.2ba6a2e1a625bp-57}
    };
  static const double ce[][2] =
    {{0x1p+0, 0x1.f7d70599926c4p-98}, {0x1.62e42fefa39efp-1, 0x1.abc9e3b39856bp-56},
     {0x1.ebfbdff82c58fp-3, -0x1.5e43a540c283dp-57}, {0x1.c6b08d704a0cp-5, -0x1.d3316277451e6p-59},
     {0x1.3b2ab6fba4e77p-7, 0x1.4e66003ba7f85p-62}, {0x1.5d87fe78a6731p-10, 0x1.07183d46a9697p-66},
     {0x1.430912f86c787p-13, 0x1.bc81afca4c93p-67}, {0x1.ffcbfc588b0c7p-17, -0x1.e63f6f0116f4cp-71},
     {0x1.62c0223a5c826p-20, -0x1.30542d98ea4a5p-74}, {0x1.b5253d395e7c6p-24, -0x1.9285a132ce05ep-80},
     {0x1.e4cf5158b7b01p-28, -0x1.9ac1facae1b88p-83}, {0x1.e8cac7351a7a8p-32, -0x1.4fb82adebd76bp-91},
     {0x1.c3bd65182746dp-36, 0x1.84ad0689d30ep-91}, {0x1.8161931d765c3p-40, -0x1.254c6535279cep-95},
     {0x1.314943a26c9e2p-44, -0x1.f4f2fdc14fb82p-98}, {0x1.c36e53b459602p-49, 0x1.f0d06a5a63c41p-103},
     {0x1.397637b3876a4p-53, -0x1.5632c551ae458p-107}, {0x1.98fbfefdddb51p-58, -0x1.fd134923d52b4p-115}};
  double x = x0, y = y0;
  b64u64_u t = {.f = x};
  int e = ((t.u>>52)&0x7ff) - 0x3ff;
  t.u &= ~(uint64_t)0>>12;
  int k = t.u > 0x6a09e667f3bcdul;
  e += k;
  t.u |= (int64_t)0x3ff<<52;
  x = t.f;
  double xm = x-o[k], xp = x+o[k], zh = xm/xp, zl = __builtin_fma(zh,-xp,xm)/xp;
  double z2l, z2h = muldd(zh, zl, zh, zl, &z2l);
  z2h = polydd(z2h,z2l, 13, ch, &z2l);
  zh = muldd(zh,zl, z2h,z2l, &zl);
  zh = mulddd(zh,zl, y, &zl);
  double ey = e*y, eh = ey + zh, el = ((ey - eh) + zh) + zl, ee = __builtin_roundeven(eh);
  eh -= ee;
  eh = polydd(eh, el, 18, ce, &el);
  b64u64_u r = {.u = ((uint64_t)0x3ff+(int64_t)ee)<<52};
  b32u32_u ty = {.f = y0};
  int et = ((ty.u>>23)&0xff) - 0x7f;
  unsigned kk = ty.u<<(8+et), isint = !(kk<<1|et>>31) || et>=23;
  b64u64_u ll = {.f = el}, lh = {.f = eh};
  if(((ll.u>>(6*4-1))&((1<<29)-1)) == ((1<<29)-1)){
    if(eh<1){
      if(el>=0x1p-54){
	el -= 0x1p-53;
	eh += 0x1p-53;
      } else if(el<=-0x1p-54){
	el += 0x1p-53;
	eh -= 0x1p-53;
      }
    } else {
      if(el>=0x1p-53){
	el -= 0x1p-52;
	eh += 0x1p-52;
      }else if(el<=-0x1p-53){
	el += 0x1p-52;
	eh -= 0x1p-52;
      }
    }
  } else if(((ll.u>>(6*4-1))&((1<<29)-1)) == 0 ){
    if(el>0){
      if(eh<1){
	if(el>=0x1p-53){
	  el -= 0x1p-53;
	  eh += 0x1p-53;
	}
      } else {
	if(el>=0x1p-52){
	  el -= 0x1p-52;
	  eh += 0x1p-52;
	}
      }
    } else {
      if(eh<1){
	if(el<=-0x1p-53){
	  el += 0x1p-53;
	  eh -= 0x1p-53;
	}
      } else {
	if(el<=-0x1p-52){
	  el += 0x1p-52;
	  eh -= 0x1p-52;
	}
      }
    }
  }
  ll.f = el;
  lh.f = eh;
  if((lh.u&0xfffffff) == 0){
    if(__builtin_fabs(ll.f)>0x1p-91){
      if(el<0){
	lh.u--;
	eh = lh.f;
      } else {
	lh.u++;
	eh = lh.f;
      }
    }
  }
  
  eh *= r.f;
  el *= r.f;
  if(isint && kk){
    eh = __builtin_copysign(eh, x0);
  }
  float res = eh;
  if (is_exact)
    set_flag (flag);
  return res;
}<|MERGE_RESOLUTION|>--- conflicted
+++ resolved
@@ -334,12 +334,6 @@
   };
   double x = x0, y = y0;
   b64u64_u tx = {.f = x}, ty = {.f = y};
-<<<<<<< HEAD
-  if(__builtin_expect (ty.u<<1 == 0, 0)) return 1.0f;
-  if(__builtin_expect ((ty.u<<1) >= (uint64_t)0x7ff<<53, 0)){
-    if((tx.u<<1) == (uint64_t)0x3ff<<53) return 1.0f;
-    if((tx.u<<1) > (uint64_t)0x7ff<<53) return x0;
-=======
   if(__builtin_expect (tx.u == (uint64_t)0x3ff<<52, 0)) return x0; // x=1
   if(__builtin_expect (ty.u<<1 == 0, 0)) return 1.0f;              // y=0
   if(__builtin_expect ((ty.u<<1) >= (uint64_t)0x7ff<<53, 0)){ // y=Inf/NaN
@@ -347,7 +341,6 @@
       return (x0 == 1.0f || (ty.u<<1) == (uint64_t)0x7ff<<53)
         ? 1.0f : y0;
     if((tx.u<<1) > (uint64_t)0x7ff<<53) return x0;    // x=NaN
->>>>>>> 256b2912
     if((ty.u<<1) == (uint64_t)0x7ff<<53){
       if(((tx.u<<1) < ((uint64_t)0x3ff<<53)) ^ (ty.u>>63)){
 	return 0;
@@ -366,31 +359,8 @@
     if(__builtin_expect(tx.u > (uint64_t)0x7ff<<52, 0)) // x <= 0
       if(!isint(y0) && x != 0) return __builtin_nanf("");
   }
-<<<<<<< HEAD
-  if(__builtin_expect (!(tx.u<<1), 0)){
-    if(ty.u>>63){
-=======
-  if(__builtin_expect (isint(y0), 0)){
-    if(x0==-1.0f) return (isodd(y0)) ? x0 : -x0;
-    if(y0== 1.0f) return x0;
-    if(y0==-1.0f) return 1.0f/x0;
-    if(y0== 2.0f) return x0*x0;
-    if(y0>=1.0f && y0<128.0f){
-      int np = y0, nz = __builtin_ctzll(tx.u | ((uint64_t) 1 << 52));
-      if((53-nz)*np<=53) {
-	double p = x;
-        /* The final value p is wrong if p underflows to 0,
-           for example with x0=-0x1p-126 and y0=0x1.8p+5, at i=7 we have
-           p=0x1p-1008, and at i=8 with RNDU we have p=-0, then p=+0 at the
-           end instead of 0x1p-149. */
-	for(int i=1;i<np;i++) p *= x;
-	if (p != 0) return p;
-      }
-    }
-  }
   if(__builtin_expect (!(tx.u<<1), 0)){ // x=+0 or -0
     if(ty.u>>63){ // y < 0
->>>>>>> 256b2912
       if(isodd(y0))
 	return 1.0f/__builtin_copysignf(0.0f,x0);
       else
