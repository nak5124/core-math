--- conflicted
+++ resolved
@@ -162,17 +162,10 @@
       l = 0x1.fp-21;
       return h + l;
     }
-<<<<<<< HEAD
     b64u64_u tp = {.f = z + 1.0};
-    unsigned long m = tp.u&(~0ul>>12);
+    uint64_t m = tp.u&(~(uint64_t)0>>12);
     int e = (tp.u>>52) - 0x3ff;
-    int j = (m + (1l<<(52-8)))>>(52-7), k = j>53;
-=======
-    b64u64_u t = {.f = z + 1.0};
-    uint64_t m = t.u&(~(uint64_t)0>>12);
-    int e = (t.u>>52) - 0x3ff;
     int j = (m + ((int64_t)1<<(52-8)))>>(52-7), k = j>53;
->>>>>>> b79d046b
     e += k;
     b64u64_u xd = {.u = m | (uint64_t)0x3ff<<52};
     z = __builtin_fma(xd.f, ix[j], -1.0);
