--- conflicted
+++ resolved
@@ -95,23 +95,13 @@
     return r.f;
   } else {
     if(__builtin_expect(ux>=0xbf800000u||ax>=0x7f800000u, 0)) return as_special(x);
-<<<<<<< HEAD
     b64u64_u tp = {.f = z + 1};
     int e = tp.u>>52;
-    unsigned long m52 = tp.u&(~0ul>>12);
+    uint64_t m52 = tp.u&(~(uint64_t)0>>12);
     unsigned j = (tp.u >> (52-5))&31;
     e -= 0x3ff;
-    b64u64_u xd = {.u = m52 | (0x3fful<<52)};
+    b64u64_u xd = {.u = m52 | ((uint64_t)0x3ff<<52)};
     z = xd.f*x0[j] - 1;
-=======
-    b64u64_u t = {.f = z + 1};
-    int e = t.u>>52;
-    uint64_t m52 = t.u&(~(uint64_t)0>>12);
-    unsigned j = (t.u >> (52-5))&31;
-    e -= 0x3ff;
-    b64u64_u xd = {.u = m52 | ((uint64_t)0x3ff<<52)};
-    double z = xd.f*x0[j] - 1;
->>>>>>> b79d046b
     static const double c[] =
       {-0x1.3902c33434e7fp-43, 0x1.ffffffe1cbed5p-1, -0x1.ffffff7d1b014p-2, 0x1.5564e0ed3613ap-2, -0x1.0012232a00d4ap-2};
     const double ln2 = 0x1.62e42fefa39efp-1;
