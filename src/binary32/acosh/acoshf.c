--- conflicted
+++ resolved
@@ -131,19 +131,11 @@
     return r;
   } else if(__builtin_expect(t.u<0x7f800000u, 1)){
     double xd = x, x2 = xd*xd;
-<<<<<<< HEAD
     b64u64_u tp = {.f = xd + __builtin_sqrt(x2 - 1)};
-    uint64_t m = tp.u&(~0ul>>12);
-    int j = (m + (1l<<(52-8)))>>(52-7);
+    uint64_t m = tp.u&(~(uint64_t)0>>12);
+    int j = (m + ((int64_t)1<<(52-8)))>>(52-7);
     int e = (tp.u>>52) - 0x3ff;
-    b64u64_u w = {.u = m | 0x3fful<<52};
-=======
-    b64u64_u t = {.f = xd + __builtin_sqrt(x2 - 1)};
-    uint64_t m = t.u&(~(uint64_t)0>>12);
-    int j = (m + ((int64_t)1<<(52-8)))>>(52-7);
-    int e = (t.u>>52) - 0x3ff;
-    b64u64_u w = {.u = m | (uint64_t) 0x3ff<<52};
->>>>>>> b79d046b
+    b64u64_u w = {.u = m | (uint64_t)0x3ff<<52};
     double z = __builtin_fma(w.f, ix[j], -1.0);
     static const double c[] = {0x1.0000000066947p+0, -0x1.00007f053d8cbp-1, 0x1.555280111d914p-2};
     double z2 = z*z;
