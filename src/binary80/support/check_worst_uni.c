--- conflicted
+++ resolved
@@ -168,8 +168,6 @@
 
   free(items);
   printf("%d tests passed, %d failure(s)\n", tests, failures);
-<<<<<<< HEAD
-=======
 }
 
 // check the "long double" type is the double-extended format
@@ -187,7 +185,6 @@
     printf ("It has a precision of %d bits\n", p);
     exit (1);
   }
->>>>>>> 70a87405
 }
 
 int
