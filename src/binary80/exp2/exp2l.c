--- conflicted
+++ resolved
@@ -1,6 +1,6 @@
 /* Correctly rounded exp2l function for binary64 values.
 
-Copyright (c) 2024 Paul Zimmermann
+Copyright (c) 2024 Alexei Sibidanov and Paul Zimmermann
 
 This file is part of the CORE-MATH project
 (https://core-math.gitlabpages.inria.fr/).
@@ -438,7 +438,7 @@
   *l += t;
 }
 
-#define TRACE -0xc.81571d9f0287227p-57L
+#define TRACE 0x8.18c728ec71a98p-19L
 
 /* Assume -16446 < x < -0x1.71547652b82fe176p-65
    or 0x1.71547652b82fe176p-64 < x < 16384.
@@ -450,16 +450,24 @@
 {
   b96u96_u v = {.f = x};
 
+  // compute k = round(2^15*x)
   int64_t s = 48 - ((v.e&0x7fff) - 0x3fff);
+  // if e = (v.e&0x7fff) - 0x3fff, we have 2^e <= |x| < 2^(e+1)
+  // thus with s = 48 - e: 2^(48-s) <= |x| < 2^(49-s)
+  // With the input range for x we have -65 <= e <= 14 thus 34 <= s <= 113
   uint64_t m = v.m + (1l<<(s-1)), sgn = -(v.e>>15);
-  if(__builtin_expect(m<v.m,0)) {
+  // x = (-1)^sgn*m/2^63*2^e
+  // bit s in v.m (when x is multiplied by 2^15) corresponds to 1, thus bit s-1 to 1/2
+  if(__builtin_expect(m<v.m,0)) { // exponent shift in 2^15*x+1/2
     s--;
     m = (v.m>>1) + (1l<<(s-1));
   }
-  if(s>63) m = 0;
-  m >>= s;
-  m = (m^sgn) - sgn;
+  // bit s in v.m corresponds to 1 in 2^15*x+1/2
+  if(s>63) m = 0; // |x| < 2^-16
+  m >>= s; // round to integer
+  m = (m^sgn) - sgn; // gives m for sgn = 0, -m otherwise
   int32_t k = m; // -16445*2^15 <= k <= 16383*2^15
+
   long double r = x - (long double) k * 0x1p-15L;
   /* Now |r| <= 2^-16 and r is an integer multiple of ulp(x).
      If |x| >= 2^-6, then ulp(x) >= 2^-69, thus r is exactly representable as double.
@@ -515,13 +523,8 @@
     // since |h| > 0.5, |h*2^e| > 2^-16356 and is exactly representable
     v.f = h;
     v.e += e;
-<<<<<<< HEAD
     *H = v.f;
-    b80u80_t w = {.f = l};
-=======
-    *h = v.f;
-    b96u96_u w = {.f = *l};
->>>>>>> 6c7fa5de
+    b96u96_u w = {.f = l};
     if (__builtin_expect ((w.e & 0x7fff) + e > 0, 1))
       {
         w.e += e;
