/* Correctly rounded powl function for binary80 values.

Copyright (c) 2024 Sélène Corbineau and Paul Zimmermann

This file is part of the CORE-MATH project
(https://core-math.gitlabpages.inria.fr/).

Permission is hereby granted, free of charge, to any person obtaining a copy
of this software and associated documentation files (the "Software"), to deal
in the Software without restriction, including without limitation the rights
to use, copy, modify, merge, publish, distribute, sublicense, and/or sell
copies of the Software, and to permit persons to whom the Software is
furnished to do so, subject to the following conditions:

The above copyright notice and this permission notice shall be included in all
copies or substantial portions of the Software.

THE SOFTWARE IS PROVIDED "AS IS", WITHOUT WARRANTY OF ANY KIND, EXPRESS OR
IMPLIED, INCLUDING BUT NOT LIMITED TO THE WARRANTIES OF MERCHANTABILITY,
FITNESS FOR A PARTICULAR PURPOSE AND NONINFRINGEMENT. IN NO EVENT SHALL THE
AUTHORS OR COPYRIGHT HOLDERS BE LIABLE FOR ANY CLAIM, DAMAGES OR OTHER
LIABILITY, WHETHER IN AN ACTION OF CONTRACT, TORT OR OTHERWISE, ARISING FROM,
OUT OF OR IN CONNECTION WITH THE SOFTWARE OR THE USE OR OTHER DEALINGS IN THE
SOFTWARE.
*/

/* References:
   [1] Note on FastTwoSum with Directed Roundings, Sélène Corbineau and Paul
       Zimmermann, July 2024, https://inria.hal.science/hal-03798376.
   [2] An efficient rounding boundary test for pow(x,y) in double precision,
       Christoph Lauter and Vincent Lefèvre, IEEE Transactions on Computers,
       vol. 58, nb. 2, pages 197-207, 2009.
 */

#include <stdint.h>
#include <fenv.h>
#include <stdbool.h>

#ifndef CORE_MATH_FAIL_QUIET
#include <stdio.h>
#include <stdlib.h>
#endif

#ifdef __x86_64__
#include <x86intrin.h>
#endif 

#if 0
#include <x86intrin.h>
#define FLAG_T uint32_t
#else
#define FLAG_T fexcept_t
#endif

/* FIXME: For now, only the naïve versions are enabled, because
   the intrinsics do not work. They only handle the SSE status word side of
   things, but ignore the x87 status word (which we touch, using long doubles).
*/
static FLAG_T
get_flag (void)
{
#if 0
  return _mm_getcsr ();
#else
  fexcept_t flag;
  fegetexceptflag (&flag, FE_INEXACT);
  return flag;
#endif
}

static void
set_flag (FLAG_T flag)
{
#if 0
  _mm_setcsr (flag);
#else
  fesetexceptflag (&flag, FE_INEXACT);
#endif
}

#ifdef POWL_DEBUG
#include <stdio.h>
#define POWL_DPRINTF(...) printf(__VA_ARGS__)
#define SAGE_RR "R(\"%a\",16)"
#define SAGE_RE "R(\"%La\",16)"
#define SAGE_DD "(R(\"%a\",16)+R(\"%a\",16))"
#define SAGE_QR "R(\"0x0.%016lx%016lx%016lx%016lxp%ld\", 16)*2*(-1)^%lu"
#else
#define POWL_DPRINTF(...)
#endif

// Warning: clang also defines __GNUC__
#if defined(__GNUC__) && !defined(__clang__)
#pragma GCC diagnostic ignored "-Wunknown-pragmas"
#endif

#pragma STDC FENV_ACCESS ON

typedef union {long double f; struct {uint64_t m; uint16_t e;};} b80u80_t;
typedef union {
	double f;
	struct __attribute__((packed)) {uint64_t m:52;uint32_t e:11;uint32_t s:1;};
	uint64_t u;
} b64u64_t;

#include "qint.h"
static inline int get_rounding_mode (void)
{
#ifdef __x86_64__
  const unsigned flagp = _mm_getcsr ();
  return (flagp&(3<<13))>>3;
#else
  return fegetround ();
#endif
}

/* Split a number of exponent 0 (1 <= |x| < 2)
   into a high part fitting in 33 bits and a low part fitting in 31 bits:
   1 <= |rh| <= 2 and |rl| < 2^-32 */
static inline
void split(double* rh, double* rl, long double x) {
	static long double C = 0x1.8p+31L; // ulp(C)=2^-32
	long double y = (x + C) - C;
	/* Given the relative sizes of C and x, x + C has the same binade as C.
           Therefore, the difference is exact. Furthermore,
           ulp(x + C) = ulp(C) = 2^-32.
           The rounding error in x + C is therefore less than 2^-32.
	   Thus, |x - y| < 2^-32. Note that since 2^31 <= x + C < 2^32 and the
	   difference is exact, y is a multiple of ulp(x + C) = 2^-32.
           Since |x| < 2, and the roundings are monotonous, x + C is bounded
           by the values obtained with |x| = 2, namely 0x1.7ffffffcp+31 and
           0x1.80000004p+31, and likely for y, namely -2 and 2.
           Since y is a multiple of 2^-32, this ensures y = k*2^-32
           with |k| <= 2^-33, thus y fits in 33 bits.
           (If |y| = 2, it trivially fits.) */
	*rh = y; // This conversion is exact by the argument above.
	*rl = x - y;
	/* 
           |x - y| < 2^-32. Note that x and y are both multiples of
           ulp_64(1) = 2^-63; therefore x - y too. This implies that
           x - y = l*2^-63 with |l| < 2^31, thus rl fits in 31 bits,
           and the difference is exact. */
}

// assumes a = 0 or |a| >= |b| (or ulp(a) >= ulp(b))
// ensures |rl| <= 2^-52*|rh| and a rounding error <= 2^-105*|rh|
// |rh + rl - (a + b)| <= 2^-105*|rh| (whatever the rounding mode)
// See reference [1].
static inline
void fast_two_sum(double* rh, double* rl, double a, double b) {
	*rh = a + b;
	double e = *rh - a;
	*rl = b - e;
}

static inline
void two_sum(double* rh, double* rl, double a, double b) {
	*rh = a + b;
	double ap = *rh - b;
	double bp = *rh - ap;
	*rl = (a - ap) + (b - bp);
}

/* Computes an approximation of a + bh + bl assuming a = 0 or |a| >= |bh|*/
static inline
void high_sum(double* rh, double* rl, double a, double bh, double bl) {
	double e;
	fast_two_sum(rh, &e, a, bh);
	*rl = bl + e;
}

/* Computes rh + rl = a * b exactly */
static inline
void a_mul(double* rh, double* rl, double a, double b) {
	*rh = a*b;
	*rl = __builtin_fma(a,b,-*rh);
}

/* Computes an approximation of (ah+al)(bh+bl)-al*bl */
static inline
void d_mul(double* rh, double* rl, double ah, double al,
                                   double bh, double bl)
{ double p;
        a_mul(rh, &p, ah, bh); // exact
	double q = __builtin_fma(al, bh, p);
	*rl = __builtin_fma(ah, bl, q);
}

#include "powl_tables.h"

/* Let x = xh + xl. Assume |x|, |xh| <= 2^-11.999 and |xl| <= 2^-52 |xl|
Then polyeval(&rh, &rl, xh, xl) returns in 
rh + rl an estimate of log2(1 + x) with relative error at most 2^-98.285,
with |rl| <= 2^-48.946 |rh|.
*/
static inline
void polyeval(double* rh, double* rl, double xh, double xl) {
	/* We approximate log2(1 + x)/x/(ln2invh + ln2invl) by
           a polynomial c0 + c1*x + ... + c7*x^7 (see powl.sollya).
	  This polynomial, say p(x), has intrinsic relative error 2^-105.879:
          log2(1 + x)/x/(ln2invh + ln2invl) = p(x) * (1 + eps1), thus
          log2(1 + x) = (ln2invh + ln2invl) * x * p(x) * (1 + eps1)
          with |eps1| < 2^-105.879.
	*/
	static const double ln2invh = 0x1.71547652b82fep+0,
                            ln2invl = 0x1.777d0ffda0d24p-56;
        // ln2invh + ln2invl = 1/log(2) * (1 + e) with |e| < 2^-110.066
	double scaleh, scalel;
        d_mul(&scaleh, &scalel, ln2invh, ln2invl, xh, xl);
	/* Expanding the d_mul call we get that:
             with ah=ln2invh, al=ln2invl, bh=xh, bl=xl:
	   - |p| <= 2^-52|ah*bh|
	   - |al*bh+p| <= 2^-55.976|ah*bh| + 2^-52|ah*bh| so that
	     |q| <= 2^-51.911|ah*bh| and q's rounding error is
	     at most 2^-103.911|ah*bh|.
	   - |ah*bl+q| <= 2^-52|ah*bh| + 2^-51.911|ah*bh| so that
	     |scalel| <= 2^-50.954|ah*bh| and scalel's rounding error is
	     at most 2^-102.954|ah*bh|.
	   - the error neglecting |al*bl| is at most 2^-52*2^-55.976|ah*bh|
	   The total relative error in terms of |ah*bh| is thus at most
	     (1 + 2^-103.911) * (1 + 2^-102.954) * (1 + 2^-107.979) - 1
             <= 2^-102.325.
	   Expressing the error relative to ln2inv*x, we get a relative error
           at most 2^-102.324:
           scaleh + scalel = (ln2invh + ln2invl) * x * (1 + eps2)
           with |eps2| < 2^-102.324.
	*/

        // compute c0 + c1*x = 1 - x/2
	double ord01h, ord01l;
	ord01h = -xh/2; ord01l = -xl/2; // Exact since c1=-1/2
	high_sum(&ord01h, &ord01l, 1.0, ord01h, ord01l);
	/* Expanding the high_sum call we get that :
	   - the fast_two_sum incurs an error <= 2^-105(1 + 2^-11.999)
                                              <= 2^-104.999
	     and its' low value is at most ulp(1 + 2^-11.999) = 2^-52.
	   - the final sum has value <= 2^-11.999*2^-52+2^-52 <= 2^-51.999;
             this implies a rounding error <= ulp(2^-51.999) = 2^-104.
	  Therefore, at output we have |ord01h| <= 1 + 2^-11.998,
	  |ord01l| <= 2^-51.999 and the total error on c0 + c1*x is
          at most 2^-104.999 + 2^-104 < 2^-103.414:
          ord01h + ord01l = c0 + c1*x + eps01 with |eps01| < 2^-103.414.
	*/


        // compute c2 + c3*x = 0x1.555555555555555555696dc16a8p-2 - x/4
	double ord23h, ord23l;
	ord23h = -xh/4; /*c3 = -1/4*/
	ord23l = __builtin_fma(-xl, 1./4, 0x1.55555a5b705aap-56); /*c2l*/
	high_sum(&ord23h, &ord23l, 0x1.5555555555555p-2, ord23h, ord23l); /*c2h*/
	/* We compute that
	    |-xl/4 + c2l| <= 2^-11.999*2^-52/4 + 2^-55.584 <= 2^-55.582.
	   Therefore after the fma |ord23l| <= 2^-55.581 and the associated
           rounding error is at most ulp(2^-55.581) = 2^-108.

	   Expanding the high_sum call we get that :
	   - the fast_two_sum incurs an error of 2^-105(2^-1.584 + 2^-13.999)
	     <= 2^-106.583 and its low value is at most
             ulp(2^-1.584 + 2^-13.999) = 2^-54.
	   - the final sum has value at most 2^-55.581 + 2^-54 <= 2^-53.583;
             this implies a rounding error of at most ulp(2^-53.583) = 2^-106.
	   At output we thus have |ord23h| <= 2^-1.583, |ord23l| <= 2^-53.582
	   and the total error on c2 + c3*x is at most
	      2^-108 + 2^-106.583 + 2^-106 <= 2^-105.060:
           ord23h + ord23l = c2 + c3*x + eps23 with |eps23| < 2^-105.060.
	*/

        // approximate x^2
	double xsqh, xsql;
        d_mul(&xsqh, &xsql, xh, xl, xh, xl);
	/* Expanding the d_mul call we get that :
	   - |p| <= ulp(xh^2) <= 2^-76
	   - |xl*xh+p| <= 2^-52|xh^2| + 2^-76 <= 2^-74.998
             so that q's rounding error is at most ulp(2^-74.998) = 2^-127
	   - |xh*xl+q| <= 2^-52|xh^2| + 2^-74.998 <= 2^-74.413
             so that the rounding error on xsql is at most ulp(2^-74.413) = 2^-127
	   - the error made by neglecting xl^2 is at most 2^-104|xh^2| <= 2^-127.998
	   The total error is thus at most:
	     2^-127 + 2^-127 + 2^-127.998 <= 2^-125.677:
           |xsqh + xsql - x^2| <= 2^-125.677.
	   Also, at output we have |xsqh| <= 2^-23.997 and |xsql| <= 2^-74.413.
	*/

        // multiply c2+c3*x by x^2
	d_mul(&ord23h, &ord23l, ord23h, ord23l, xsqh, xsql);
	/* Recall we have |ord23h_old| <= 2^-1.583, |ord23l| <= 2^-53.582,
	   |xsqh| <= 2^-23.997, |xsql| <= 2^-74.413.
	   Expanding the d_mul call we get that:
	   - |ord23h| <= |ord23h_old * xsqh| <= 2^-1.583 * 2^-23.997 <= 2^-25.579
	   - |p| <= 2^-52 * (2^-1.583*2^-23.997) <= 2^-77.580.
	   - |al*bh + p| <= 2^-53.582*2^-23.997 + 2^-77.580 <= 2^-76.579,
             so that |q| <= 2^-76.578 and the associated rounding error is
             at most ulp(2^-76.578) = 2^-129.
	   - |ah*bl + q| <= 2^-1.583*2^-74.413 + 2^-76.578 <= 2^-75.257.
             Therefore at output |ord23l| <= 2^-75.256) and the associated
             rounding error is at most ulp(2^-75.256) = 2^-128.
	   - the error made by neglecting ord23l*xsql is at most
             2^-53.582*2^-74.413 <= 2^-127.995.
	   Propagating the errors on x^2 and c2 + c3*x gives an intrinsic error of
	   at most :
	     (c2 + 2^-11.999*|c3|) * 2^-125.677 + eps23 * 2^(-11.999*2)
	     + eps23 * 2^-125.677 <= 2^-126.896
	   The total absolute error computing x^2(c2 + c3*x) is thus bounded by
	     2^-129+2^-128+2^-127.995+2^-126.896 <= 2^-125.781:
             |ord23h + ord23l - (c2*x^2 + c3*x^3)| < 2^-125.781
	*/

	double x4 = xsqh*xsqh;
	/* Neglecting 2*xsqh*xsql + xsql^2 creates an error of at most
	   2*2^-23.997*2^-74.413 + 2^(-74.413*2) <= 2^-97.409.
	   Also, |xsqh*xsqh| <= 2^(-23.997*2) <= 2^-47.994. Therefore,
           the rounding error of the product is <= ulp(2^-47.994) = 2^-100.

	   We obtain that |x4| <= 2^-47.993
	   and that |x4 - x^4| <= 2^-97.409 + 2^-100 + |(xsqh+xsql)^2 - x^4|
                       <= 2^-97.187 + |(xsqh+xsql) + x^2||(xsqh+xsql) - x^2|
                       <= 2^-97.187 + (2*(2^-11.999)^2 + 2^-125.677)*2^-125.41
                       <= 2^-97.186
	*/

	double acc = __builtin_fma(xh, -0x1.555555555554dp-3/*c5*/,
	                                0x1.999999999998ap-3/*c4*/);
	double bcc = __builtin_fma(xh, -0x1.0000014f8ec21p-3/*c7*/,
	                                0x1.24924ad7557bep-3/*c6*/);
	/* We compute that |xh*c5 + c4| <= 2^-2.3216. This implies that
	   |acc| <= 2^-2.321 and that its rounding error is at most
           ulp(2^-2.321) = 2^-55.
	   Neglecting xl*c5 incurs an error of at most 2^-64*2^-2.584
           <= 2^-66.584.
	   The total error computing c4 + c5x is thus at most
	     2^-55+2^-66.584 <= 2^-54.999:
           |acc - (c4+c5*x)| < 2^-54.999.

	   In the same way, we compute that |xh*c7 + c6| <= 2^-2.807, which
           implies |bcc| <= 2^-2.806 and its rounding error is at most
           ulp(2^-2.806) = 2^-55.
	   Neglecting xl*c7 incurs an error of at most 2^-64*2^-2.999
           <= 2^-66.999.
	   The total error computing c6 + c7x is thus at most
	     2^-55+2^-66.999 <= 2^-54.999:
           |bcc - (c6+c7*x)| < 2^-54.999.
	*/

        // approximate c4+c5*x+c6*x^2+c7*x^3
	acc = __builtin_fma(xsqh, bcc, acc);
	/* We compute that |xsqh*bcc + acc| <= 2^-23.997*2^-2.806+2^-2.321
           <= 2^-2.320.
	   This ensures that at output, |acc| <= 2^-2.319. Also, the rounding
           error is at most ulp(2^-2.319) = 2^-55.
	   Since |xsqh+xsql - x^2| <= 2^-125.677, we have
	   |xsqh - x^2| <= 2^-125.677+2^-74.413 <= 2^-74.412.
           We thus get:
           |acc - (c4+c5*x+c6*x^2+c7*x^3)|
           <= |acc - (xsqh*bcc+acc_old)| + |xsqh*bcc - (c6*x^2+c7*x^3)|
              + |acc_old - (c4+c5*x)|
           <= 2^-55 + |xsqh-x^2|*|bcc| + x^2*|bcc - (c6+c7*x)| + 2^-54.999
           <= 2^-55 + 2^-74.412*2^-2.806 + 2^-23.998*2^-54.999 + 2^-54.999
           <= 2^-53.999.
	*/

	ord01l = __builtin_fma(x4, acc, ord01l);
	/* We have |x4 - x| <= 2^-97.186
                   |acc - (c4+c5*x+c6*x^2+c7*x^3)| <= 2^-53.999 and
             ord01h + ord01l = c0 + c1*x + eps01 with |eps01| < 2^-103.414.
	   We compute that |x4*acc+ord01l|<=2^-47.993*2^-2.319+2^-51.999
           <= 2^-49.921.
	   This implies that at output |ord01l| <= 2^-49.920 and that the
           rounding error is at most ulp(2^-49.921) = 2^-102.
           We deduce with ord01l_old denoting the previous value of ord01l:
           |ord01h + ord01l - (c0 + c1*x + x^4*(c4+c5*x+c6*x^2+c7*x^3))|
           <= 2^-103.414 [approximation error on ord01h + ord01l_old]
            + 2^-102     [rounding error on ord01l]
            + |x4*acc - x^4*(c4+c5*x+c6*x^2+c7*x^3)|
           <= 2^-103.414 + 2^-102 + |x4-x^4|*|acc|
              + x^4*|acc-(c4+c5*x+c6*x^2+c7*x^3)|
           <= 2^-103.414 + 2^-102 + 2^-97.186*2^-2.319 + 2^-47.996*2^-53.999
           <= 2^-98.997.
	*/

	high_sum(&ord23h, &ord23l, ord01h, ord23h, ord23l);
	ord23l += ord01l; // Rewrite ? 
	//add22(&ord01h, &ord01l, ord01h, ord01l, ord23h, ord23l);
	/* At input, ord01h + ord01l approximates
           c0 + c1*x + x^4*(c4+c5*x+c6*x^2+c7*x^3) with error <= 2^-98.997,
           with |ord01h| <= 1 + 2^-11.998, |ord01l| <= 2^-49.920,
           and ord23h + ord23l approximates c2*x^2 + c3*x^3 with error
           <= 2^-125.781 (the error eps01 on ord01h + ord01l_old was already
           taken into account above), with |ord23h| <= 2^-25.579, |ord23l| <= 2^-75.255,
           This yields a total intrinsic error of
	   2^-98.997 + 2^-125.781 <= 2^-98.996.

	   Expanding high_sum, we see that the fast_two_sum incurs an error at most
	   2^-105(1 + 2^-12.998 + 2^-25.579) <= 2^-104.999. We also see that
	   |ord23h| <= 1.001 at output, and the fast_two_sum's low value
	   is at most ulp(1.001) = 2^-52. The final sum has absolute value at most
	   2^-75.255 + 2^-52 <= 2^-51.999. This ensures that |ord23l| <= 2^-51.998
	   after the high_sum and that the associated rounding error is at most
	   ulp(2^-51.998) = 2^-104.

	   Given that |ord01l| <= 2^-49.920 we get that the sum |ord23l + ord01l| is at most
	   2^-51.998 + 2^-49.920 <= 2^-49.613. This ensures that at output |ord23l| <= 2^-49.613
           and that the sum's rounding error is at most ulp(2^-49.613) = 2^-102.

	   The total accumulated error is therefore at most
           2^-98.996 + 2^-104.999 + 2^-104 + 2^-102 <= 2^-98.767:

           |ord23h + ord23l - p(x)| <= 2^-98.767
           where p(x) = c0 + c1*x + c2*x^2 + c3*x^3 + c4*x^4 + c5*x^5 + c6*x^6 + c7*x^7.

           The value ord23h + ord23l approximates log2(1 + x)/(ln2inv*x), which
	   is positive and decreasing by concavity. We can check that it's value
	   at x = 2^-11.999 is at least .9998. Therefore, the absolute error above
	   translates to a relative error <= 2^-98.767/.9998 <= 2^-98.766. Taking into
	   account to the polynomial's intrinsic relative error of 2^-105.879, we ensure
	   that we have computed log2(1+xr)/(ln2inv*xr) with relative error at most
	   (1 + 2^-105.879) * (1 + 2^-98.766) - 1 <= 2^-98.755. */

	d_mul(rh, rl, scaleh, scalel, ord23h, ord23l);
	/* Recall scaleh + scalel approximates ln2inv*x with relative error
           at most 2^-102.324, with |scalel| <= 2^-50.954|scaleh|,
           and ord23h + ord23l approximates log2(1 + x)/(ln2inv*x)
           with relative error <= 2^-98.755, with |ord23h| < 1.001, |ord23l| <= 2^-49.613.
           Propagating each term's relative errors we get a total intrinsic relative
	   error of (1 + 2^-102.324)*(1 + 2^-98.755) - 1 <= 2^-98.638.
	   Expanding the d_mul call we get :
	     - |p| <= 2^-52*|scaleh|*1.001
	     - |scalel*ord23h + p| <= (2^-50.954+2^-52)*1.001*|scaleh|. This ensures
	       that |q| <= 2^-50.382|scaleh| and that the rounding error is bounded by
	       2^-102.382|scaleh|.
	     - |scaleh*ord23l + q| <= (2^-49.613 + 2^-50.382)|scaleh|. This ensures
	       that |rl| <= 2^-48.946|scaleh| and that the final rounding error is
	       at most 2^-100.946|scaleh|.
	  The total rounding error is thus at most
	    (2^-102.382+2^-100.946)|scaleh| <= 2^-100.492|scaleh|:

            rh + rl = (scaleh + scalel) * (ord23h + ord23l) + eps1 * |scaleh|
            with |eps1| <= 2^-100.492.

          Since |scalel| <= 2^-50.954|scaleh|, we deduce with scale := scaleh + scalel:

            rh + rl = scale * (ord23h + ord23l) + eps2 * |scale|
            with |eps2| <= |eps1|/(1-2^-50.954) <= 2^-100.491.

          Since |ord23h + ord23l| >= 0.999, we deduce with ord23 := ord23h + ord23l:

            rh + rl = scale * ord23 + eps3 * |scale*ord23|
            with |eps3| <= |eps2|/0.999 <= 2^-100.489.

          Now scale = (ln2invh + ln2invl) * x * (1 + eps) with |eps| < 2^-102.324,
          and ord23 = log2(1 + x)/(ln2inv*x) * (1 + eps) with |eps| < 2^-98.755, thus:
          scale * ord23 = log2(1+x) * (1 + eps4) with
          |eps4| <= (1 + 2^-102.324) * (1 + 2^-98.755) - 1 <= 2^-98.638.

          It follows:

            rh + rl = log2(1+x) * (1 + eps4) + eps3 * log2(1+x) * (1 + eps4)
                    = log2(1+x) * (1 + eps5)
            with |eps5| <= |eps4| + |eps3| * (1 + |eps4|)
                        <= 2^-98.285.

	  We also have the postcondition |rl| <= 2^-48.946|rh|.
	*/
}

/* Computes an approximation of ylog2|x| under the following conditions :

- 2^-80 <= |y| < 2^78
- x is normal, i.e., |x| >= 2^-16382

Ensures:
|rh + rl - y * log2(x)| < 2^-97.286 |rh| with |rl| <= 2^-48.262 |rh|.
*/
static inline
void compute_log2pow(double* rh, double* rl, long double x, long double y) {
	b80u80_t cvt_x = {.f = x};
	int extra_int = (cvt_x.e&0x7fff) - 16383;
        // -16382 <= extra_int <= 16383
	cvt_x.e = 16383; // New wanted exponent
	x = cvt_x.f;
        // original x = 2^extra_int * x

	double xh, xl; // a (resp b) bits
	split(&xh, &xl, x);
        // x = xh + xl with xh on 33 bits and xl on 31 bits, |xl| < 2^-32

	POWL_DPRINTF("sx = " SAGE_RE "\nei = %d\n", x, extra_int);
	// Uses the high 7 bits of x's mantissa.
	lut_t l = coarse[cvt_x.m>>56 & 0x7f];
	POWL_DPRINTF("key=0x%lx\n", (cvt_x.m>>56 & 0x7f));

	/* We always have |x*r1 - 1| <= 0x1p-7. The term l.z is chosen such that
	   l.z+mlogr1h + mlogr1 approximates -log2(r1) with
     relative error < 2^-107.22. Note that |mlogr1h+mlogr1l| < .5
	   The tables are constructed in such a way that r fits in 9 bits.
	*/
	double r1      = l.r;
	double mlogr1h = l.mlogrh;
	double mlogr1l = l.mlogrl;
	extra_int     += l.z;

	POWL_DPRINTF("r1 = " SAGE_RR "\n", r1);

	xh *= r1; xl *= r1;
        /* The above multiplications are exact.
           Since xh, xl did fit in 33 and 31 bits respectively,
           and r1 fits in 9 bits, now xh fits in 42 bits, and xl in 40.
           More precisely the initial xh was a multiple of 2^-32.
           Since r1 is a multiple of 2^-9 then the new value of xh is a
           multiple of 2^-41.
           Since we had |rl| < 2^-32 and |r1| <= 1, we still have |rl| < 2^-32.
        */

	POWL_DPRINTF("get_hex(R(abs("SAGE_RR" - 1)))\n", xh);
	/* Note that now |xh - 1| <= 1p-7
	   Therefore, xh's mantissa (seen as a 53-bit integer) is either
	   1.00000 00p or 1.11111 1q.
	   We skip the upper 6 bits of the mantissa and use the next 7 bits
           to index another lookup table. A quarter of the table is wasted!

           We're looking at 1 + 2^-12*k, 1 + 2^-12*(k+1) for 0 <= k < 32.
	   Else we're looking at 1 - 2^-6 + 2^-13*k', 1 - 2^-6 + 2^-13*(k'+1)
           for 64 <= k' < 128.
	*/

	b64u64_t cvt_xh = {.f = xh};
	lut_t l2 = fine[(cvt_xh.u>>40) & 0x7f]; // k' = (cvt_xh.u>>40) & 0x7f
	// bit 52 goes to 6+5 = 11. Bits 11 - 8
	POWL_DPRINTF("key2 = 0x%lx\n", (cvt_xh.u>>40 & 0x7f));
	double r2 = l2.r;
	double mlogr2h = l2.mlogrh;
	double mlogr2l = l2.mlogrl;
	POWL_DPRINTF("r2 = " SAGE_RR "\n", r2);
	/* The fine table is built in such a way that :
	   i)  |r2*xh - 1| <= 2^-12
	   ii) r2 fits in 13 bits
	   iii) mlogr2h + mlogr2l approximates -log2(r2) with
	        relative error at most 2^-107.27
	   iv) |mlogr2h+mlogr2l| < 2^-6.47
           Since r2 is a multiple of 2^-13, xh*r2 is a multiple of 2^-54,
           and since |r2*xh - 1| <= 2^-12, then r2*xh - 1 is representable
           exactly on 42 bits.
	*/

	POWL_DPRINTF("get_hex(R(-log2(r1)-" SAGE_DD"))\n", mlogr1h, mlogr1l);
	POWL_DPRINTF("get_hex(R(-log2(r2)-" SAGE_DD"))\n", mlogr2h, mlogr2l);
	
	double mlogrh, mlogrl;
	high_sum(&mlogrh, &mlogrl, extra_int, mlogr1h, mlogr1l);
	/* Since |mlogr1h + mlogr1l| < .5, we indeed have extra_int = 0 or
	   |extra_int| > |mlogr1h|. If extra_int=0 everything is exact,
           and we get mlogrh=mlogr1h, mlogrl=mlogr1l.
	   Assume |extra_int| >= 1. Expanding the high_sum call, this implies
	   that the fast_two_sum introduces an error <= 2^-105|mlogrh| and
           that the low part of its result is at most 2^-52|mlogrh|. Notice
           that |mlogrh| >= .5 > |mlogr1h| so that
	   2^-52|mlogrh| >= 2^-52|mlogr1h| >= |mlogr1l|.
	   This implies that the "rl" sum of high_sum (i.e., mlogrl)
           is at most 2^-51|mlogrh| and that its rounding error is
           at most 2^-103|mlogrh|.

	   The total rounding error is at most
	     (2^-103+2^-105)|mlogrh| <= 2^-102.678 |mlogrh|:
             
             |mlogrh + mlogrl - (extra_int + mlogr1h + mlogr1l)|
             <= 2^-102.678 |mlogrh|.

           If one performs an exhaustive search on all possible values
           of extra_int (-16382 to 16383), on all rounding modes, and
           on all values of mlogr1h/mlogr1l, we obtain that the maximal
           relative error is bounded by 2^-105.003 |mlogrh|
           (see function analyse_first_high_sum() in powl.sage).
	*/

        double mlogr12h, mlogr12l;
	high_sum(&mlogr12h, &mlogr12l, mlogrh, mlogr2h, mlogr2l);
	mlogr12l += mlogrl;
	/* Let us prove that unless it is zero, |mlogrh| is in the same binade
           of |mlogr2h| or in a larger binade (so that the fast_two_sum
           condition is fulfilled).
	   If extra_int != 0, this is obvious because |mlogrh+mlogrl| >= .5,
           and |mlogr2h| < 2^-6.47.
	   Assume extra_int = 0. Then mlogrh = mlogr1h and looking at the
           tables we see that mlogr1h = 0 or
           |mlogr1h| >= 0x1.6fe50b6ef0851p-7 >= |mlogr2h| which allows us to
           conclude.

           The accompanying program high_sum.c, compiled with -DMODE=0, gives
           the following upper-bounds (all attained for extra_int=0):
           
           |mlogrh/mlogr12h|  < 1.951
           |mlogr1h/mlogr12h| < 1.951
           |mlogr2h/mlogr12h| <= 1

	   Expanding high_sum(), let t the low part of the fast_two_sum() call.
           As above the fast_two_sum yields an error <= 2^-105 |mlogr12h|
           and |t| <= 2^-52 |mlogr12h|.
	   In the last sum of the fast_two_sum(), notice that
           |mlogr2l| <= 2^-53 |mlogr2h| <= 2^-53 * |mlogr12h|,
           where we used the above bound |mlogr2h/mlogr12h| <= 1.

	   Therefore, |mlogr2l + t| <= (2^-53 + 2^-52) |mlogr12h|
                                    <= 2^-51.415 |mlogr12h|.
           This implies that |mlogr12l| <= 2^-51.415 |mlogr12h| and that the
           rounding error of the high_sum's final sum is
           at most 2^-103.415 |mlogr12h|.

	   Note that the following sum mlogr12l + mlogrl is at most
	     |mlogr12l| + 2^-51 |mlogrh|
             <= (2^-51.415 + 1.951 * 2^-51) |mlogr12h|
           (where |mlogrl| <= 2^-51|mlogrh| was proven in the analysis of
           the first high_sum, and |mlogrh/mlogr12h| < 1.951 from the above
           bounds), we thus get:
           |mlogr12l| <= 2^-49.566 |mlogr12h| and a rounding error
	   of at most 2^-101.566 |mlogr12h|.

	   These steps of computation created an error at most
	     (2^-105 + 2^-103.415 + 2^-101.566) |mlogr12h|
             < 2^-101.111 |mlogr12h|
	   Propagating the previous absolute errors gives:
           2^-102.678 |mlogrh| + 2^-107.22 |mlogr1h| + 2^-107.27 |mlogr2h|
           where 2^-102.678 |mlogrh| comes from the first high_sum() call,
           2^-107.22 |mlogr1h| comes from the accuracy of the coarse[] table,
           and 2^-107.27 |mlogr2h| comes from the accuracy of the fine[] table.
           Using the above bounds, this yields a relative error bound of:
             (1.951 * (2^-102.678 + 2^-107.22) + 1 * 2^-107.27) |mlogr12h|
             < 2^-101.624 |mlogr12h|
           We thus get a total relative error of at most:
           (2^-101.111 + 2^-101.624) < 2^-100.344 |mlogr12h|:

           |mlogr12h + mlogr12l - (extra_int - log2(r1) - log2(r2))|
           < 2^-100.344 |mlogr12h|.

           However, a better bound is obtained by brute force,
           by trying all the values of extra_int, r1, r2 and all
           rounding modes. This is done in the accompanying high_sum.c
           program, which yields the bound (with -DMODE=1):

           |mlogr12h + mlogr12l - (extra_int - log2(r1) - log2(r2))|
           < 2^-103.446 |mlogr12h|.

           Additionally, this program also shows:

           |mlogr12l/mlogr12h| < 2^-47.961.
	*/
	POWL_DPRINTF("get_hex(R(-log2(r1) - log2(r2)+ei- "SAGE_DD"))\n",
		mlogr12h, mlogr12l);
        fast_two_sum(&mlogr12h, &mlogr12l, mlogr12h, mlogr12l);
	/* This renormalization incurs a relative error at most 2^-105.
           The total relative error becomes at most:
           (1 + 2^-103.446) * (1 + 2^-105) - 1 < 2^-103.023. This ensures
	   |mlogr12l| <= 2^-52 |mlogr12h|.
	*/

	// |xh| <= 1p-12
	xh = __builtin_fma(r2, xh, -1); xl *= r2;
	/* The product old_xl * r2 is exact since old_xl fits in 40 bits
           and r2 in 13 bits.
           We know that xh is a multiple of 2^-41. Since r2 is a multiple of
           2^-13, then r2*xh is a multiple of 2^-54, and so is r2*xh - 1.
           Since |r2*xh - 1| <= 2^-12, r2*xh - 1 fits in 42 bits,
           and thus the above fma() is exact too.
           Moreover since old_xl fits in 40 bits, and r2 in 13 bits,
           then xl fits in 53 bits, thus old_xl * r2 is exact
           and both operations are exact. */

	two_sum(&xh, &xl, xh, xl); // We probably cannot use Fast2Sum
	/* At input, we have |xh| <= 1p-12 and |xl| < 2^-32. Therefore at
	   output we have |xh| <= 2^-11.999, |xl| <= ulp(xh) <= 2^-64 and 
	   xr = xh + xl is such that |xr| <= 2^-11.999.

	   We use two_sum because we have no guarantees on the relative
	   sizes of xh and xl. However, since we know |xl| < 2^-32 at input,
           if the Fast2Sum condition is not fulfilled, this would mean
           |xh| < 2^-33,
           Theorem 2 from reference [1] than says that if we used Fast2Sum,
           the rounding error would be less than 3 2^-53 |xh|, thus less than
           3 * 2^-53 * (2^-33 + 2^-32) < 2^-82.830.
	*/
	POWL_DPRINTF("get_hex(R(r1*r2*sx - 1 - "SAGE_DD"))\n", xh, xl);
	POWL_DPRINTF("s = r1*r2*sx - 1\n");
	POWL_DPRINTF("get_hex(s)\n");

	polyeval(rh, rl, xh, xl);
	/* By polyeval's error analysis, rh + rl gets an estimate of log2(1+x)
	   with relative error at most 2^-98.285, and |rl| <= 2^-48.946 |rh|.
           Since |x| < 2^-11.999, it follows |rh| < 2^-11.470.
	*/

	high_sum(rh, rl, mlogr12h, *rh, *rl);
	*rl += mlogr12l;
	/* Let us call rh', rl' the results of the computation,
           rh and rl the inputs.
	   Note that if mlogr12h != 0, then the program high_sum.c with MODE=3
           shows that |mlogr12h| >= 0x1.7148ec2a1bfc8p-12.
           Since |rh| < 2^-11.470 < 0x1.8p-12, this implies mlogr12h is 0 or
           lies in the same binade than rh, or in a larger binade.
           Thus the fast_two_sum() condition in high_sum() is fulfilled.

	   Expanding the high_sum call and calling t the fast_two_sum result's
           low part, fast_two_sum() yields a rounding error <= 2^-105|rh'|
           and |t| <= 2^-52|rh'|. In the last sum inside high_sum(), notice
	   that |rl + t| <= 2^-48.946 |rh| + 2^-52|rh'|. Now, since
           |rh| < 1.002 |rh'| (see max_rh_over_rh_prime_all() in powl.sage),
	   we have |rl + t| <= (2^-48.946 * 1.002 + 2^-52)|rh'|.
           This shows that after high_sum(), |rl'| <= 2^-48.779|rh'| and that
           the associated rounding error is at most
           2^-105 |rh'| + 2^-52 |rl'| <= (2^-105 + 2^-52*2^-48.779) |rh'|
           <= 2^-100.703 |rh'|.

           Since |rl'| <= 2^-48.779|rh'|, |mlogr12l| <= 2^-52 |mlogr12h|,
           and the routine max_mlogr12h_over_rh_prime_all() in powl.sage
           shows that |mlogr12h| < 2.002 |rh'|,
	   the sum rl' + mlogr12l is thus at most
	     2^-48.779|rh'| + 2.002*2^-52|rh'| <= 2^-48.498|rh'|
	   which implies that in the end |rl'| <= 2^-48.497|rh'| and that the
	   associated rounding error is at most 2^-100.497|rh'|.

	   These steps of computation created an error at most
	     (2^-105 + 2^-100.703 + 2^-100.497)|rh'| <= 2^-99.562|rh'|:

             |rh' + rl' - (mlogr12h + rh + rl)| <= 2^-99.562 |rh'|.

           We had a relative error <= 2^-103.023 on mlogr12h + mlogr12l:

           |mlogr12h + mlogr12l - (extra_int - log2(r1) - log2(r2))|
           < 2^-103.023 |mlogr12h|

           which since |mlogr12h/rh'| <= 2.002 translates to
           2.002*2^-103.023. And we had a relative error <= 2^-98.285 on
           rh + rl:

           |rh + rl - log2(1+x)| <= 2^-98.285 |rh|

           which since |rh/rh'| <= 1.002 translates to 1.002*2^-98.285.
           In summary we get:
           |rh' + rl' - (extra_int - log2(r1) - log2(r2) + log2(1+xr))|
           <= eps * rh'
           with |eps| <= (1 + 2^-99.562) * (1 + 2.002*2^-103.023)
                      * (1 + 1.002*2^-98.285) - 1 <= 2^-97.710.
	   The total relative error computing log2(x) is therefore at most
	   2^-97.710. Also, |rl'| <= 2^-48.497|rh'|.
	*/

	double yh = y; double yl = y - (long double) yh;
        // y = yh + yl exactly, with |yl| < 2^-52 |yh|

	POWL_DPRINTF("get_hex(R(log2(x)) - "SAGE_DD")\n", *rh, *rl);
	d_mul(rh, rl, yh, yl, *rh, *rl);
	/* Let us call again rh', rl' the output values for rh and rl,
           and rh and rl the input values. The relative error on log2(1 + x)
           propagates, creating an intrinsic relative error of 2^-97.710.
	   Expanding the d_mul call, we see that |p| <= 2^-52|yh*rh|; then
	     - |yl*rh + p| <= 2^-52|yh*rh| + 2^-52|yh*rh| <= 2^-51|yh*rh|.
	       This ensures |q| <= 2^-51|yh*rh|. Also, the associated
	       rounding error is at most 2^-103|yh*rh|.
	     - |yh*rl + q| <= (2^-48.497 + 2^-51)|yh*rh|. This ensures that 
	       |rl'| <= 2^-48.262|rh'| and that the associated rounding error
               is at most 2^-100.262|rh'|.
	     - the error produced by neglecting |yl*rl| is at most
	       2^-52*2^-48.497|yh*rh|.
           The total error of this d_mul() is thus at most:
           (2^-103 + 2^-100.262 + 2^-52*2^-48.497) |yh*rh| <= 2^-99.262 |yh*rh|
           Adding the relative error on rh+rl we get:

           rh' + rl' - y * log2(x) = eps * rh'

           with |eps| <= (1 + 2^-97.710) * (1 + 2^-99.262) - 1 <= 2^-97.286.
           We also have |rl'| <= 2^-48.262|rh'|.
	*/
}

// approximates 2^(xh + xl) by 2^extra_exponent * (resh + resl)
// where extra_exponent is the returned value
// assuming |xl| <= 2^-48.262 |xh| and |xh| < 16446.1
// ensure 2^extra_exponent * (resh + resl) = 2^(xh + xl) * (1 + eps)
// with |eps| <= 2^-85.010, 0.499 < |resh| < 2.004, |resl| <= 2^-47.638
static inline
int exp2d(double* resh, double* resl, double xh, double xl) {
	b64u64_t cvt = {.f = xh};
	bool do_red	= cvt.e >= -20 + 0x3ff;
        // do_red is true iff |xh| >= 2^-20

	static const double C = 0x1.8p+32; // ulp(C) = 2^-20
	b64u64_t y = {.f = xh + C};
	uint64_t fracpart = y.u;
	int16_t extra_exponent = y.u>>20;

        // r = y.f - C is the rounding of xh to an integer multiple of 2^-20
        // extra_exponent is the integer part of r
        // and the low 20 bits of fracpart are the fractional part of r

	if(__builtin_expect(do_red, 1)) {
                double rem = xh - (y.f - C); // rem = xh - r
		fast_two_sum (&xh,&xl,rem,xl);
	/* Let xh_old/xl_old be the old values to xh and xl, and xh/xl the
           new values. Note that we can have |rem| < |xl_old| here.
           We have |rem| < 2^-20 and |xl_old| <= 2^-48.262*16446.1 < 2^-34.256.
	   Therefore |rem+xl_old| <= 2^-20 + 2^-34.256 which ensures
	   |xh| <= 2^-19.9994.
	   If rem = 0 or ulp(rem) >= ulp(xl_old), then the pre-condition of
           fast_two_sum() is fulfilled, the rounding error is at most
           2^-105|xh| <= 2^-124.9994 and |xl| < ulp(xh) <= 2^-72.
	   If this is not the case, since |xl_old| < 2^-34.256 we must have
	   |rem| < 2^-35 which implies |xh| < 2^-33.580, and the rounding
           error is at most 3 * 2^-53 * |xh| < 2^-84.995 (see Theorem 2 from
           reference [1]).
	   We also have |xl| <= 2^-72 in that case too, since
           |xh - (rem + xl_old)| < ulp(xh) <= 2^-86, and
           |xh + xl - (rem + xl_old)| < 2^-84.995, thus by the triangle
           inequality |xl| < 2^-86 + 2^-84.995 < 2^-84.411.
	*/
	}

        /* If do_red=0 we had |xh| < 2^-20 thus
           |xl| < 2^-48.262*2^-20 <= 2^-68.262,
           and xh = xh_old, xl = xl_old, r = 0. In summary, in all cases
           we have (with r=0 in case do_red=0):

           |xh + xl - (xh_old + xl_old - frac(r))| < 2^-84.995

           thus:

           2^(frac(r) + xh + xl) = 2^(xh_old + xl_old) * (1 + rho1)

           with |rho1| < 2^(2^-84.995) - 1 < 2^-85.523,
           and |xh| <= 2^-19.9994, |xl| < 2^-68.262. */

	int i0 = fracpart & 0x1f;
	int i1 = (fracpart >> 5) & 0x1f;
	int i2 = (fracpart >> 10) & 0x1f;
	int i3 = (fracpart >> 15) & 0x1f;

	double frcp_acc0_l, frcp_acc0_h, frcp_acc2_h, frcp_acc2_l;
	double xs_pow2_h, xs_pow2_l;

	d_mul(&frcp_acc0_h, &frcp_acc0_l,
		t0[i0][0], t0[i0][1],   // 2^(i0/2^20)
		t1[i1][0], t1[i1][1]);  // 2^(i1/2^15)
	d_mul(&frcp_acc2_h, &frcp_acc2_l,
		t2[i2][0], t2[i2][1],   // 2^(i2/2^10)
		t3[i3][0], t3[i3][1]);  // 2^(i3/2^5)
	d_mul(&xs_pow2_h, &xs_pow2_l, frcp_acc0_h, frcp_acc0_l,
		frcp_acc2_h, frcp_acc2_l);
	/* This step introduces a relative error rho2 (see the analysis
           in fastpath() from expl.c), since the tables t0, t1, t2, t3
           are the same as for expl:

           xs_pow2_h + xs_pow2_l = 2^frac(r) * (1 + rho2)

           with |rho2| < 2^-99.1. Moreover, |xs_pow2_l| <= 2^-48.2 and
           1 <= |xs_pow2_h| < 2 (1 <= |xs_pow2_h| comes from the fact
           that all tables t0, t1, t2, t3 are >= 1). */

	/* Evaluating the Taylor polynomial for 2^xr where xr = xh + xl.
	   If do_red is true, then |xh| <= 2^-19.9994 and |xl| <= 2^-72 so that
	   |xr| <= 2^-19.999.
	   If do_red is false, we have |xr| < 2^-20 + 2^-68.262 <= 2^-19.999,
	   and |xl| <= 2^-68.262.

	   Over the interval [-2^-19.999, 2^-19.999] the polynomial used has
           absolute error <= 2^-89.218 (same polynomial as in expl.c).
	*/

	double xsq = xh * xh;
	/* Neglecting 2*xl*xh + xl^2 brings an error of at most
           |2*xl*xh + xl^2| <= 2 * 2^-68.262 * 2^-19.999 + 2^(-68.262*2)
                            <= 2^-87.260.
	   Since |xh| <= 2^-19.999, we have |xh*xh| <= 2^-39.998. The rounding
           error on xsq is therefore at most ulp(2^-39.998) = 2^-92, and
	     |xsq| <= 2^-39.998 + 2^-92 <= 2^-39.997.
	   We have thus |xsq - xr^2| <= 2^-87.260 + 2^-92 <= 2^-87.206.
	*/
	double orders23 = xsq * __builtin_fma(xh,0x1.c6b08d704a1cdp-5,
		0x1.ebfbdff82c696p-3);

	/* We note A = 0x1.c6b08d704a1cdp-5 and B = 0x1.ebfbdff82c696p-3.
	   Analyzing the fma call:
	   Neglecting xl * A imparts an error bounded by
	     |A * xl| <= A*2^-68.262 <= 2^-72.433.
	   Since |xh| <= 2^-19.999, |A*xh+B| <= 2^-19.999*A + B < 1/4 - 0.008.
	   This implies that the fma's result is strictly less than 1/4.
	   The rounding error of the fma is therefore at most ulp(1/8) = 2^-55.
	   The total error evaluating Axr+B is thus at most
           2^-55 + 2^-72.433 <= 2^-54.999.

	   Given the errors on each factor, the product xsq * fma() carries an
           intrinsic error
	     |xr|^2*2^-54.999 + 2^-84.995*|Axr+B| + 2^-84.995*2^-54.999
	   Since |xr|<= 2^-19.999 we check that |Axr+B| <= 2^-2.057 and thus
           the error is at most 2^-87.046.

	   Since |xsq| <= 2^-39.997 and |A*xh+B| < 1/4 - 0.008, the product
           is bounded by 2^-39.997 * (1/4 - 0.008) < 2^-42.04. The rounding
           error on orders23 is thus at most ulp(2^-42.04) = 2^-95.
           Therefore |orders23| <= 2^-42.04 + 2^-95 < 2^-42.03.
	   The total error on orders23 is at most 2^-87.046+2^-95 <= 2^-87.040.
	*/

	double order1h, order1l;
	static const double coeff1h = 0x1.62e42fefa39efp-1;
	static const double coeff1l = 0x1.abc9e3b369936p-56;
        // 0x1.62e42fefa39ef35793c766d326cp-1 = coeff1h + coeff1l
	d_mul(&order1h, &order1l, coeff1h, coeff1l, xh, xl);
	/* Let's expand the d_mul call.
	   Since |coeff1h| < 2^-0.5287 and |xh| <= 2^-19.999 we have
           |ah*bh| <= 2^-20.527. This implies
	   |order1h| < 2^-20.5 and |s| < ulp(2^-20.5) = 2^-73.
	   Since |coeff1l| <= 2^-55.25, we compute that
	     |coeff1l*xh + s| <= 2^-55.25*2^-19.999 + 2^-73 <= 2^-72.724.
	   This ensures that the rounding error computing t is at most
           ulp(2^-72.724) = 2^-125 and that |t| <= 2^-72.7.
	   Since |coeff1h| <= 2^-0.528 and |xl| < 2^-68.262, we compute that
	     |coeff1h*xl + t| <= 2^-0.528 * 2^-68.262 + 2^-72.7 <= 2^-68.697.
	   The rounding error on order1l is therefore at most ulp(2^-68.697)
	   = 2^-121. We also get |order1l| < 2^-68.6.
	   The total rounding error is at most 2^-125 + 2^-121 <= 2^-120.912.

	   The error due to neglecting xl*coeff1l is at most
	     |xl*coeff1l| <= 2^-68.262 * 2^-55.25 <= 2^-123.512.
	   The total error on order1 is at most 2^-120.912 + 2^-123.512
           <= 2^-120.691:
           |order1h + order1l - (coeff1h + coeff1l) * (xh + xl)| < 2^-120.691.
	*/

	double finalh, finall;
	fast_two_sum(&finalh, &finall, 1, orders23);
	/* Since |orders23| < 2^-42.03, clearly |finalh| < 2, so that
           |finalh| <= 1 + 2^-42.03 + ulp(1) <= 2^0.001.
	   The arguments are in the right order, so this fast_two_sum
           introduces an error at most 2^-105*2^0.001 <= 2^-104.999.
	   Also since |finalh| < 2 we get |finall| < ulp(1) = 2^-52.
	*/

	double tmp;
	fast_two_sum(&finalh, &tmp, finalh, order1h);
	/* At input we have 1/2 < |finalh| < 2^0.001 and |order1h| < 2^-20.5,
           which ensures that the order is respected.
           Furthermore |finalh+order1h| <= 2^0.001 + 2^-20.5 < 2^0.002. This
           ensures that the error is bounded by 2^-105*2^0.002 <= 2^-104.998.
           Also, we get for the new value of finalh:
           0.499 < |finalh| <= 1.002 and |tmp| <= ulp(1.002) = 2^-52.
	*/

	finall = tmp + (finall + order1l);
	/* At input, we have |finall| < 2^-52 and |order1l| <= 2^-68.6.
           Therefore the internal sum is strictly bounded by 2^-51.9 and has
           rounding error at most ulp(2^-51.9) = 2^-104.
	   Calling S the intermediate result, since |tmp| <= 2^-52 we have
		 |tmp + S| < 2^-52 + 2^-51.9 < 2^-50.9, which ensures a
                 rounding error of at most ulp(2^-50.9) = 2^-103 and that the
                 new value of finall satisfies:
                 |finall| < 2^-50.9 + 2^-103 <= 2^-50.8.
	   The total rounding error here is 2^-104 + 2^-103 <= 2^-102.415.
	*/

	/* Summing up the errors we get :
	   - 2^-87.040  computing orders23,
	   - 2^-120.691 computing order1,
	   - 2^-104.999 in the first fast_two_sum,
	   - 2^-104.998 in the second fast_two_sum,
	   - 2^-102.415 in the last sum.
	  The polynomial itself was only precise to 2^-89.218. Therefore,
          we have computed 2^xr with error at most :
	   2^-87.040 + 2^-120.691 + 2^-104.999 + 2^-104.998 + 2^-102.415
           + 2^-89.218 <= 2^-86.7519.
	   Since xr >= -2^-19.999, this gives a relative error rho3 less than
	   2^-86.7519/2^(-2^-19.999) < 2^-86.7518:
	   finalh + finall = 2^xr * (1 + rho3) with |rho3| < 2^-86.7518
	*/
	if(__builtin_expect(do_red,1)) {
		d_mul(&finalh, &finall, finalh, finall, xs_pow2_h, xs_pow2_l);
	  /* We have xs_pow2_h + xs_pow2_l = 2^frac(r) * (1 + rho2)
	     with |rho2| < 2^-99.1, and
	     finalh + finall = 2^xr * (1 + rho3) with |rho3| < 2^-86.7518.
	     The intrinsic relative error of the product is at most
	     (1 + rho2) * (1 + rho3) - 1 <= 2^-99.1 + 2^-86.7518
	                                  + 2^-99.1*2^-86.7518 <= 2^-86.7515

	     Expanding the d_mul call, we see that:
	     Since |finalh*xs_pow2_h| < 1.002*2 = 2.004,
             |s| <= ulp(2.004) = 2^-51. Then, since
	     |finall*xs_pow2_h + s| <= 2^-50.8 * 2 + 2^-51 <= 2^-49.278 we get
	     |t| <= 2^-49.277 and that the rounding error on t is at most
             ulp(2^-49.278) = 2^-102.
	     We compute |finalh*xs_pow2_l + t| <= 1.004*2^-48.2+2^-49.277
	     <= 2^-47.636. This ensures that the rounding error computing
             *lo is less than ulp(2^-47.636) = 2^-100.
             The total rounding error is therefore at most
	     2^-102 + 2^-100 <= 2^-99.678.
	     The error due to neglecting xs_pow2_l * finall is at most
	       |xs_pow2_l * finall| <= 2^-48.2 * 2^-50.8 <= 2^-99, thus adding
             it yields an error < 2^-99.678 + 2^-99 <= 2^-98.299.

	     Since the product should be at least exp(-2^-19.999), this
             translates to an additional relative error
             rho4 <= 2^-98.299/2^(-2^-19.999), so rho4 <= 2^-98.298.
	     Taking into account rho1, the total relative error is thus at most
	      (1 + 2^-86.7515)(1 + rho1)(1 + rho4) - 1 <= 2^-85.010:
             |finalh + finall - 2^frac(r) * 2^xr| < 2^-85.010.

             Moreover since 0.499 < |finalh_old| <= 1.002 and
             1 <= xs_pow2_h < 2, we deduce 0.499 < |finalh| < 2.004.
	  */
	} else {
	  /* The only error made is rho3, the total relative error
             is at most 2^-86.7518. */
		extra_exponent = 0;
	}
	*resh = finalh;
	*resl = finall;
	return extra_exponent;
}

/* Rounding and rounding test for the fastpath.
   Assume 2^extra_exp * (rh + rl) = x^y * (1 + eps) with |eps| < 2^-83.287,
   with 0.499 < |rh| < 2.004, |rl| <= 2^-47.638.
*/
inline static
long double fastpath_roundtest(double rh, double rl, int extra_exp,
                               bool invert, bool* fail) {
	unsigned rm = get_rounding_mode();
	fast_two_sum(&rh, &rl, rh, rl); // The fast_two_sum precondition is satisfied

	b64u64_t th = {.f = rh}, tl = {.f = rl};
	POWL_DPRINTF("rh = %a\nrl = %a\n", rh, rl);
	long eh = th.u>>52, el = (tl.u>>52)&0x3ff, de = eh - el;
	// the high part is always positive, the low part can be positive or negative
	// represent the mantissa of the low part in two's complement format
	long ml = (tl.u&~(0xffful<<52))|1l<<52, sgnl = -(tl.u>>63);
	ml = (ml^sgnl) - sgnl;
	int64_t mlt;
	long sh = de-11;
	if(__builtin_expect(sh>63,0)){
		mlt = sgnl;
		if(__builtin_expect(sh-64>63,0))
			ml = sgnl;
    		else
		ml >>= sh-64;
	} else {
		mlt = ml>>sh;
		ml <<= 64-sh;
	}

	// construct the mantissa of the long double number
	uint64_t mh = ((th.u<<11)|1l<<63);

	POWL_DPRINTF("tl_u = %016lx\n", tl.u);
	POWL_DPRINTF("ml = %016lx\n", ml);
	POWL_DPRINTF("mlt = %016lx\nmh=%016lx\n", mlt, mh);
	
	mh += mlt;
	if(__builtin_expect(!(mh>>63),0)){ // the low part is negative and
					     // can unset the msb so shift the
					     // number back
		mh = mh<<1 | (uint64_t)ml>>63;
		ml <<= 1;
		extra_exp--;
	}
	int64_t eps = (mh >> (83 - 64));
	// 83 comes from |eps| < 2^-83.287 and the fast_two_sum's error
	
	int wanted_exponent = extra_exp + 0x3c00 + eh;
	POWL_DPRINTF("wanted exponent : %x\n", wanted_exponent);
	POWL_DPRINTF("mh||ml = %016lx %016lx\n", mh, ml);

	if(__builtin_expect(wanted_exponent <= 0, 0)) {
		int shiftby = 1 - wanted_exponent;

		if(__builtin_expect(shiftby >= 64, 0)) {	
			ml = mh >> (shiftby - 64); mh = 0; eps = 1;
			if(__builtin_expect(shiftby > 65, 0)) {
				*fail = false; return invert ? -0x1p-16445L*.25L : 0x1p-16445L*0.25L;
			}
			// This overestimates epsilon, which is safe
		} else {
			ml = (uint64_t)ml >> shiftby;
			ml |= mh << (64 - shiftby);
			mh >>= shiftby;
			eps >>= shiftby;
			eps += 1;
		}
		wanted_exponent = 0;

		POWL_DPRINTF("Shifting by %u\n", shiftby);
		POWL_DPRINTF("mh||ml = %016lx %016lx\n", mh, ml);
	}

	uint64_t oldmh = mh; // For overflow detection
	if(rm==FE_TONEAREST){ // round to nearest
<<<<<<< HEAD
		mh += (uint64_t)ml>>63; // add the round bit
		ml <<= 1; eps <<= 1;
                /* Multiplying ml by 2 we discard the round bit,
                   thus the rounding test will fail even if we are
                   near an exact value. The reason is that when x^y
                   is exact, we should reset the inexact flag. Since
                   testing if x^y is exact is expensive, we delegate
                   this case to the accurate path. Thus we sacrifice x^y exact
                   to make the average case is faster. */
=======
		mh += (uint64_t)ml>>63;
		ml <<= 1; eps <<= 1;
		/* This has the effect of making cases near exact long doubles hard too. */
>>>>>>> 51380ae4
	} else if((rm==FE_UPWARD && !invert) || (rm==FE_DOWNWARD && invert)) {
		mh += 1;
		// This is as if ml had a trailing 1.
		// We are not precise up to an LSB of ml anyway.
	}

	// This branch can only be taken if wanted_exponent != 0
  // Else we simply cannot have an overflow
	if(__builtin_expect(mh < oldmh, 0)) {
		ml = ml/2; // Signed semantics matter
                eps >>= 1;
		mh = (uint64_t) 1 << 63;
                wanted_exponent++;
	}

	// We had a denormal but rounding made it into the smallest normal
	if(__builtin_expect((mh>>63) && !wanted_exponent, 0)) {
		wanted_exponent = 1;	
	}

	b80u80_t v;	
	v.m = mh; // mantissa
	v.e = wanted_exponent; // exponent
	if(__builtin_expect(invert, 0)) {v.e += (1<<15);}
	bool b1 = (uint64_t)(ml + eps) <= (uint64_t)(2*eps);
	*fail = b1;

	// Denormals *inside* the computation don't seem to be a problem
	// given the error analysis (we used absolute bounds mostly)

	// Infinity output case
	if(__builtin_expect(wanted_exponent >= 32767, 0)) {
		return (invert ? -0x1p16383L - 0x1p16383L : 0x1p16383L + 0x1p16383L);
	}
	return v.f;
}

/* Given |x| < 2^-11.999 fitting in 128 bits,
computes an approximation of log2(1 + x).
Relative error at most 2^-249.997 (see analyze_logpoly() in
accurate_analysis.sage)
*/
inline static
void q_logpoly(qint64_t* r, const qint64_t* x) {
	/* We use a naïve Horner scheme as a placeholder,
	   can most definitely be improved.

	   Coefficients for log2(1 + x)/x

           Minimax polynomial of degree 18 from accurate_log2.sollya,
           with maximal relative error < 2^-250.299.
	*/
	static const qint64_t P[19] = {
		{.hh = 0x9b81e344cc4acd3f, .hl = 0x0, .lh = 0x0, .ll = 0x0, .ex = -4, .sgn = 0x0}, /* degree 18 */
		{.hh = 0xa4258caa93661016, .hl = 0x0, .lh = 0x0, .ll = 0x0, .ex = -4, .sgn = 0x1}, /* degree 17 */
		{.hh = 0xadcd64dba1f4c039, .hl = 0x2cdde110238be8d8, .lh = 0x0, .ll = 0x0, .ex = -4, .sgn = 0x0}, /* degree 16 */
		{.hh = 0xb8aa3b295c127161, .hl = 0xfba1b1615d052d58, .lh = 0x0, .ll = 0x0, .ex = -4, .sgn = 0x1}, /* degree 15 */
		{.hh = 0xc4f9d8b4a67fefb7, .hl = 0x3425410828a24674, .lh = 0x0, .ll = 0x0, .ex = -4, .sgn = 0x0}, /* degree 14 */
		{.hh = 0xd30bb153d6f6c9fb, .hl = 0x28e9fdc71f70e43e, .lh = 0x0, .ll = 0x0, .ex = -4, .sgn = 0x1}, /* degree 13 */
		{.hh = 0xe347ab4698bb00e7, .hl = 0x11e274b19fcf82ca, .lh = 0x0, .ll = 0x0, .ex = -4, .sgn = 0x0}, /* degree 12 */
		{.hh = 0xf6384ee1d01feba4, .hl = 0xfe0aa911f62b593b, .lh = 0x0, .ll = 0x0, .ex = -4, .sgn = 0x1}, /* degree 11 */
		{.hh = 0x864d424ca0116942, .hl = 0xb91d166906a0e72e, .lh = 0xfbc828ff26a1984a, .ll = 0x4e591874ecaec24e, .ex = -3, .sgn = 0x0}, /* degree 10 */
		{.hh = 0x93bb62877cdff3c9, .hl = 0x653998a6ba7dcc66, .lh = 0x16bdfd507a428b04, .ll = 0x41d10daaa8adc41c, .ex = -3, .sgn = 0x1}, /* degree 9 */
		{.hh = 0xa42589ebe01547c3, .hl = 0x54071b63eba83796, .lh = 0x2686f8891574e5f5, .ll = 0x4a2c567591c942f9, .ex = -3, .sgn = 0x0}, /* degree 8 */
		{.hh = 0xb8aa3b295c17f0bb, .hl = 0xbe87fed0691d3e88, .lh = 0xeb574d0da8d33458, .ll = 0x9fa51eba24fafe8, .ex = -3, .sgn = 0x1}, /* degree 7 */
		{.hh = 0xd30bb153d6f6c9fb, .hl = 0x22e490ee2efcd9c1, .lh = 0xcf6430a218437c7, .ll = 0x94f364a4987e6e8, .ex = -3, .sgn = 0x0}, /* degree 6 */
 		{.hh = 0xf6384ee1d01feba4, .hl = 0xfe0aa915e17c5361, .lh = 0x39c9f8e1273cd88d, .ll = 0x96a06e6ed417ed99, .ex = -3, .sgn = 0x1}, /* degree 5 */
		{.hh = 0x93bb62877cdff3c9, .hl = 0x653998a6ba7dcba0, .lh = 0xbc45fbba4abaaead, .ll = 0x3dee003a9576c9a2, .ex = -2, .sgn = 0x0}, /* degree 4 */
		{.hh = 0xb8aa3b295c17f0bb, .hl = 0xbe87fed0691d3e88, .lh = 0xeb577aa8dd695a58, .ll = 0x8afb83221b9653eb, .ex = -2, .sgn = 0x1}, /* degree 3 */
		{.hh = 0xf6384ee1d01feba4, .hl = 0xfe0aa915e17c5361, .lh = 0x39c9f8e127372320, .ll = 0xb986c890fa1e97e5, .ex = -2, .sgn = 0x0}, /* degree 2 */
		{.hh = 0xb8aa3b295c17f0bb, .hl = 0xbe87fed0691d3e88, .lh = 0xeb577aa8dd695a58, .ll = 0x8b25166cd1fa0378, .ex = -1, .sgn = 0x1}, /* degree 1 */
		{.hh = 0xb8aa3b295c17f0bb, .hl = 0xbe87fed0691d3e88, .lh = 0xeb577aa8dd695a58, .ll = 0x8b25166cd1a13248, .ex = 0, .sgn = 0x0}, /* degree 0 */
	};

	mul_qint_11(r, x, &P[0]); // Relative error ~2^-64 here is fine
        /* mul_qint_11 is exact when its inputs have only one limb, but here x might have
           up to 75 bits, thus the relative error is < 2^-63 */
	
	for(int i = 1; i <= 7; i++) {
		add_qint_22(r, &P[i], r);
		mul_qint_22(r, r, x);
	}

	for(int i = 8; i <= 18; i++) {
			add_qint(r, &P[i], r);
			mul_qint(r, r, x);
	}
}

// put in r an 256-bit approximation of y*log2(x)
// assume x is normal, not 0, 2^-80 <= |y| < 2^78
// if x is negative, y should be an integer
// ensure r = y*log2(x) * (1 + eps) with |eps| < 2^-249.064
inline static
void q_log2pow(qint64_t* r, long double x, long double y) {
	b80u80_t cvt_x = {.f = x};
	int extra_int = (cvt_x.e&0x7fff) - 16383;
	int shiftamnt = __builtin_clzl(cvt_x.m); // We know x is not 0 so not UB

	POWL_DPRINTF("x0 = abs(" SAGE_RE ")\n", x);
	POWL_DPRINTF("shiftamnt = %d\n", shiftamnt);
	POWL_DPRINTF("y = "SAGE_RE"\n", y);

	extra_int -= shiftamnt ? (shiftamnt - 1) : 0;
	cvt_x.m <<= shiftamnt; // Handle denormals
	cvt_x.e = 16383; // new wanted exponent
	x = cvt_x.f; // original x = 2^extra_int * x
	POWL_DPRINTF("get_hex(x0 - 2^%d *"SAGE_RE")\n", extra_int, x);

	/* Really, this is the same as in the fastpath. Try to merge to reduce
	   code cache footprint ?
	*/
	double xh, xl; // 33 and 31 bits
	split(&xh, &xl, x);
        // x = xh + xl with 1 <= |xh| <= 2 and |xl| < 2^-32
        // since 1 <= |x| < 2, xl is multiple of 2^-63

	POWL_DPRINTF("sx = " SAGE_RE "\nei = %d\n", x, extra_int);
	// Uses the high 7 bits of x's mantissa.
	int i1 = cvt_x.m>>56 & 0x7f; // index in the coarse[] table
	lut_t l = coarse[i1];
	POWL_DPRINTF("key=0x%x\n", i1);
	extra_int += l.z;
	xh *= l.r; xl *= l.r; // exact (see compute_log2pow)

	b64u64_t cvt_xh = {.f = xh};
	int i2 = (cvt_xh.u>>40) & 0x7f; // index in the fine[] table
	lut_t l2 = fine[i2];
	// bit 52 goes to 6+5 = 11. Bits 11 - 8
	POWL_DPRINTF("key2 = 0x%x\n", i2);
	POWL_DPRINTF("r1 = " SAGE_RR "\n", l.r);
	POWL_DPRINTF("r2 = " SAGE_RR "\n", l2.r);
	xh = __builtin_fma(l2.r, xh, -1); xl *= l2.r;
        /* The above operations are exact (see the analysis in
           compute_log2pow). */

	qint64_t reducted[1];
	qint_fromdd(reducted, xh, xl);
	/* From the fastpath we know that we should have |reducted| <= 2^-11.999.

           Since the original xl was multiple of 2^-63, r1 is multiple of 2^-9
           and r2 is multiple of 2^13, xl is a multiple of 2^-63*2^-9*2^-13 = 2^-85.
           Furthermore, since the original xl satisfied |xl| < 2^-32, r1 <= 1 and r2 <= 2,
           xl is at most 2*2^-32 = 2^-31. On the other hand, xh is a multiple of
	   2^-32*2^-9*2^-13 = 2^-54, and is at most 2^-12.
	   This ensures that when xh != 0 and xl != 0, the exponent difference
	   between xh and xl is at most 85 - 12 = 73, so that qint_fromdd's
	   precondition applies; computing reducted is exact.
	   Also, reducted must be a multiple of 2^-85
	   which is less than 2^-11.999 therefore reducted fits in 128 bits.
	*/
	POWL_DPRINTF("reducted = "SAGE_QR"\n",
	   reducted->hh, reducted->hl, reducted->lh, reducted->ll,
	   reducted->ex, reducted->sgn);
	POWL_DPRINTF("get_hex(R(reducted-"SAGE_DD"))\n",xh,xl);

	qint64_t eint[1];
	qint_fromsi(eint, extra_int); // eint = extra_int
	
	qint64_t mlogr[1];
	add_qint(mlogr, &acc_coarsetbl[i1], eint);
        // mlogr approximates extra_int - log2(2^z*r1)

	qint64_t mlogr12[1];
	add_qint(mlogr12, &acc_finetbl[i2], mlogr);
        // mlogr12 approximates extra_int - log2(2^z*r1) - log2(r2)
	
	/* We have log2(x)= reduction + log2(1 + xr) */
	/*POWL_DPRINTF("reduction = R("SAGE_QR")\n",
	   reduction->hh, reduction->hl, reduction->lh, reduction->ll,
	   reduction->ex, reduction->sgn);
	POWL_DPRINTF("get_hex(R(reduction + log2(r1) + log2(r2) - ei))\n");
*/
	/* Since the accurate tables merely extend the precision of the fast
           tables, the ratios computed by high_sum.c (-DMODE=0) stay valid.
	   By analogy to the fastpath, let us call mlogr1 and mlogr2 the values
	   looked up from the coarse and fine table respectively.

	   We then know that
	     |mlogr/mlogr12|  < 1.951
	     |mlogr2/mlogr12| <= 1
	   Furthermore, since |mlogr1| < .5 it is straightforward to see that
	     |mlogr| >= |mlogr1| (if eint=0, then mlogr=mlogr1).
	   The total relative error computing mlogr is 2^-254 due to rounding
           errors and (at most) 2^-256 relative error due mlogr1's error:
           this yields a relative error < 2^-254+2^-256 < 2^-253.7.
	   The total relative error of mlogr2 is also <= 2^-256.
	   This gives a relative error bound on mlogr12 as follows :
             2^-254 + 2^-256*|mlogr2/mlogr12| + 2^-253.7*|mlogr/mlogr12|
             <= 2^-254 + 2^-256*1 + 2^-253.7*1.951
	     <= 2^-252.131
	   We thus have an error on mlogr12 which is <= 2^-252.131 |mlogr12|.
	*/

	qint64_t q_y[1];
	qint_fromld(q_y, y); // exact
	POWL_DPRINTF("get_hex(y - "SAGE_QR")\n",
	   q_y->hh, q_y->hl, q_y->lh, q_y->ll, q_y->ex, q_y->sgn);

	q_logpoly(r, reducted);
	POWL_DPRINTF("get_hex(R(log2(1 + reducted) -"SAGE_QR"))\n",
	   r->hh, r->hl, r->lh, r->ll, r->ex, r->sgn);
	/* As mentioned in q_logpoly(), the relative error on the result is
           at most 2^-249.997:
           r = log2(1+reducted) * (1 + eps) with |eps| <= 2^-249.997
        */

	add_qint(r, mlogr12, r);
	/* Let us call r_in/r_out the values of r as input/output.
           From max_rh_over_rh_prime_all() in powl.sage, we have here
	   |mlogr12/r_out| <= 2.002 and |r_in/r_out| <= 1.002.
           The relative errors 2^-252.131 on mlogr12 and 2^-249.997 on r,
           together with the sum's rounding error, yield an error bound of
	     |r_out|*(2^-254 + 2.002*2^-252.131 + 1.002*2^-249.997)
	     <= |r_out|*2^-249.392
	   The total relative error computing log2(x) is therefore at most
           2^-249.392:
           r = log2(x) * (1 + eps) with |eps| <= 2^-249.392.
	*/

	mul_qint_41(r, r, q_y);
	POWL_DPRINTF("get_hex(R(1-"SAGE_QR"/(y*log2(x0))))\n",
	   r->hh, r->hl, r->lh, r->ll, r->ex, r->sgn);
	/* The product imparts an additional relative rounding error of 2^-254.
           The total relative error computing y log2(x) is thus at most
	     (1 + 2^-249.392) * (1 + 2^-254) - 1 < 2^-249.334 */
}

/* Let f be the low 20 bits of fracpart. Computes r and corr
such that 2^(f/2^20)*2^corr = r*(1 + e) with |e| < 2^-251.192,
and |corr| < 2^-103.
*/
inline static
void q_exp2xs(qint64_t* r, uint64_t fracpart, qint64_t* corr) {
	int i0 = fracpart & 0x1f;
	int i1 = (fracpart >> 5) & 0x1f;
	int i2 = (fracpart >> 10) & 0x1f;
	int i3 = (fracpart >> 15) & 0x1f;

	qint64_t tmp0[1], tmp1[1], tmp2[1], tmp3[1];
	qint_fromdd(tmp0, t0[i0][0], t0[i0][1]); corr_t corr0 = t0_corr[i0];
	qint_fromdd(tmp1, t1[i1][0], t1[i1][1]); corr_t corr1 = t1_corr[i1];
	qint_fromdd(tmp2, t2[i2][0], t2[i2][1]); corr_t corr2 = t2_corr[i2];
	qint_fromdd(tmp3, t3[i3][0], t3[i3][1]); corr_t corr3 = t3_corr[i3];
	/* Given the tables' construction, we have
	   2^(f/2^20)*2^corr0*...*2^corr3 = tmp0*...*tmp3*2^e0 with
	   |e0| <= 2^-294.064 + 2^-294.003 + 2^-294.051 + 2^-294.057
	        <= 2^-292.043 
	*/

	// as an unsigned value, MSB of corr_h has weight 2^-167*2^63 = 2^-104
	int exponent = -104;
	int64_t  corr_h = corr0.h + corr1.h + corr2.h + corr3.h;
        // no overflow in corr_h since each |corri.h| < 2^61
	unsigned __int128 corr_l = corr0.l + corr1.l + corr2.l + corr3.l;
        // no overflow in corr_l since each |corri.l| < 2^126

	corr_h += (unsigned) (corr_l >> 126); // add carry
        // by inspecting the corri.h values, we see
        // |corri.h| <= 1652397245814591285 thus no overflow is possible
        // above
	corr_l <<= 2; // shift out overlap

        // the correction term is 2^exponent/2^63*(corr_h + corr_l/2^128)

	int sgn = corr_h < 0;
	if(sgn) {
	   // Convert to sign and magnitude. Can be seen as a 196 2s complement
	   // mantissa being inverted
		 corr_h = -corr_h - 1;
		 corr_l = -corr_l;
                 /* The routine check_trivialzeroes() in powl.sage checks
                    that corr_l=0 can only happen for i0=i1=i2=i3=0,
                    thus here corr_l <> 0 and subtracting 1 to corr_h is right.
                 */
	}

	/* We use the fact that if corr_h == 0, then the whole reduction was
           trivial. This is proven by check_trivialzeroes() in powl.sage */
	if(__builtin_expect(corr_h == 0, 0)) {
		cp_qint(corr, &ZERO_Q);
	} else {
		// Convert corr_h and corr_l to a qint
		POWL_DPRINTF("corr_h = %016lx\n", corr_h);
		int shift = __builtin_clzl(corr_h);
		POWL_DPRINTF("shift = %d\n", shift);
		corr_h <<= shift;
		corr_h |= shift ? (corr_l >> (128 - shift)) : 0;
		corr_l <<= shift;
		corr->hh = corr_h;
		corr->hl = corr_l >> 64;
		corr->lh = (uint64_t) corr_l;
		corr->ll = 0;
		corr->sgn = sgn;
		corr->ex = exponent - shift;
	}

	qint64_t acc0[1], acc1[1];
	mul_qint_22(acc0, tmp0, tmp1);
	mul_qint_22(acc1, tmp2, tmp3);
	// The products above are exact
	mul_qint(r, acc0, acc1);
	/* This product introduces an error <= 14 ulps, i.e. a relative error
	   |r - tmp0*...*tmp3| <= 14*|r|*2^-255.

	   Therefore
	   |r - 2^(f/2^20)*2^-corr| <= |r - tmp0*...tmp3| + |(2^e0 - 1)*tmp0...tmp3|
	                            <= 14*2^-255|r| + |2^e0-1|(1 + 14*2^-255)|r|
	   This gives a total relative error of at most
	     14*2^-255 + (1 + 14*2^-255)*(2^(2^-292.043) - 1) < 2^-251.192
	*/
}

/* Approximates 2^x with a polynomial for |x| < 2^-20 + 2^-103.
Relative error bounded by 2^-253.896 (see accurate_analysis.sage)
*/
inline static
void q_exp2poly(qint64_t* r, const qint64_t* x) {
  /* This is a polynomial of degree 10 approximating 2^x on
     [-2^-20-2^-103,2^-20+2^-103] with relative error bounded by 2^-261.066.
     It was generated by Sollya (cf accurate_exp2.sollya).
     Polynomial output with output_exppoly() from powl.sage.
  */
	static const qint64_t Q[11] = {
    {.hh = 0xf267a8ac5c749bda, .hl = 0x0, .lh = 0x0, .ll = 0x0, .ex = -28, .sgn = 0x0},
    {.hh = 0xda929e9caf40bee9, .hl = 0x28ba755cfbeb15af, .lh = 0x0, .ll = 0x0, .ex = -24, .sgn = 0x0},
    {.hh = 0xb160111d2e411fec, .hl = 0x7ff30374d01cdca8, .lh = 0x0, .ll = 0x0, .ex = -20, .sgn = 0x0},
    {.hh = 0xffe5fe2c45863435, .hl = 0x8a8e64398706e1c3, .lh = 0x0, .ll = 0x0, .ex = -17, .sgn = 0x0},
    {.hh = 0xa184897c363c3b7a, .hl = 0x58544c3591a0f9f6, .lh = 0x62916db41ee8676d, .ll = 0x9a0f49f2428577c7, .ex = -13, .sgn = 0x0},
    {.hh = 0xaec3ff3c53398883, .hl = 0x8bfb4d28a5f61982, .lh = 0xbb69ccdf430a035d, .ll = 0xc86feff9c6e5d36f, .ex = -10, .sgn = 0x0},
    {.hh = 0x9d955b7dd273b94e, .hl = 0x65df05a9f7562839, .lh = 0x23c7529f31c88ec9, .ll = 0x10b5dbd81066669c, .ex = -7, .sgn = 0x0},
    {.hh = 0xe35846b82505fc59, .hl = 0x9d3b15d995e96f74, .lh = 0xf5c47444da0110e2, .ll = 0x5a29dd80d795db82, .ex = -5, .sgn = 0x0},
    {.hh = 0xf5fdeffc162c7543, .hl = 0x78b583764b9afe55, .lh = 0x1d13a8e186734ea6, .ll = 0x15f49ddd89a9bc73, .ex = -3, .sgn = 0x0},
    {.hh = 0xb17217f7d1cf79ab, .hl = 0xc9e3b39803f2f6af, .lh = 0x40f343267298b62d, .ll = 0x8a0d175b8bb03a5a, .ex = -1, .sgn = 0x0},
    {.hh = 0x8000000000000000, .hl = 0x0, .lh = 0x0, .ll = 0x0, .ex = 0, .sgn = 0x0},
	};

	mul_qint_11(r, &Q[0], x); // relative error of 2^-64 is fine here

	for(int i = 1; i <= 4; ++i) {
		add_qint_22(r, &Q[i], r);
		mul_qint_22(r, r, x);
	}

	for(int i = 5; i <= 9; i++) {
		add_qint(r, &Q[i], r);
		mul_qint(r, r, x);
	}

	add_qint(r, &Q[10], r);
}


/* Put in r an approximation of 2^x, assuming |x| < 2^15,
   with relative error bounded by 2^-250.085:
   r = 2^x * (1 + eps) with |eps| < 2^-250.085 */
inline static
void q_exp2(qint64_t* r, const qint64_t* x) {
	POWL_DPRINTF("l = "SAGE_QR"\n",
	   x->hh, x->hl, x->lh, x->ll, x->ex, x->sgn);
	
	uint64_t xs = x->ex >= -20 ? (x->hh >> (43 - x->ex)) : 0;
	// xs = trunc(2^20*x), with low bit of xs having weight 2^-20,
        // and xs having the same (implicit) sign as x

	qint64_t reducted[1];
	reducted->hh = x->ex >= -20 ? (xs << (43 - x->ex)) : 0;
	reducted->hl = reducted->lh = reducted->ll = 0;
	reducted->sgn = x->sgn ^ 1;
	reducted->ex = x->ex;
        // reducted = -xs/2^20
        
	add_qint(reducted, x, reducted);
        // now x = xs/2^20 + reducted
	// With inlining, probably almost as fast as doing it by hand	
	// Note that this is exact and that at output, we have
	// |reducted| < 2^-20
	
	/* Split xs * (-1)^x->sgn into entire part and fractional part.
           If x >= 0 this is straightforward.
           If x < 0, then we need to split -xs.
           Calling e0 = xs>>20 and f0 = xs&0xfffff we have
	   xs = 2^20*e0 + f0 so -xs = 2^20*(-e0-1) + (2^20 - f0),
           unless f0 == 0 in which case we need to split like 2^20*(-e0) + 0.
	*/
	int extra_exp;
	uint64_t fracpart;
	if(x->sgn) {
		fracpart = (1 << 20) - xs; // Only the low bits matter, notice that 0 -> 0.
		if(__builtin_expect(xs & 0xfffff, 1)) {
			extra_exp = -(xs>>20) - 1;
		} else {
			extra_exp = -(xs>>20); // case low(fracpart) = 0
		}
	} else {
		extra_exp = xs>>20;
		fracpart  = xs;
	}
        // now xs/2^20 * (-1)^x->sgn = extra_exp + low(fracpart)/2^20
        // with 0 <= low(fracpart) < 2^20

	POWL_DPRINTF("extra_exp = %d\nfracpart = 0x%05lx\n",
	   extra_exp, fracpart&0xfffff);

	qint64_t corr[1], exp2frac[1];
	q_exp2xs(exp2frac, fracpart, corr);
        // 2^(low(fracpart)/2^20) * 2^corr = exp2frac * (1 + e)
        // with |e| < 2^-251.192
	POWL_DPRINTF("exp2frac = "SAGE_QR"\n",
	   exp2frac->hh, exp2frac->hl, exp2frac->lh, exp2frac->ll,
	   exp2frac->ex, exp2frac->sgn);
	POWL_DPRINTF("corr = "SAGE_QR"\n",
	   corr->hh, corr->hl, corr->lh, corr->ll, corr->ex, corr->sgn);

        /* Now we have to multiply exp2frac by 2^reducted and divide
           by 2^corr, thus multiply by 2^(reducted-corr) */
	corr->sgn ^= 1;
	add_qint(reducted, corr, reducted);
	/* Remark that the result is at most 2^-20 + 2^-103 < 2^-19.999.
	   Therefore the addition's rounding error is at most
           2*ulp_256(2^-19.999) = 2^-274.
	*/
	POWL_DPRINTF("red = "SAGE_QR"\n",
	   reducted->hh, reducted->hl, reducted->lh, reducted->ll,
	   reducted->ex, reducted->sgn);
	POWL_DPRINTF("get_hex(R(exp2frac*2^(-corr) - 2^(fracpart/2^20)))\n");
	POWL_DPRINTF("get_hex(R(2^l - exp2frac*2^red*2^extra_exp))\n");
	
	qint64_t exp2red[1];
	q_exp2poly(exp2red, reducted);
	/* The polynomial evaluation incurs a relative error <= 2^-253.896:

           exp2red = 2^reducted * (1 + eps) with |eps| <= 2^-253.896.
	*/
	POWL_DPRINTF("exp2red = "SAGE_QR"\n",
	   exp2red->hh, exp2red->hl, exp2red->lh, exp2red->ll,
	   exp2red->ex, exp2red->sgn);
	POWL_DPRINTF("get_hex(R(2^red - exp2red))\n");
	mul_qint(r, exp2red, exp2frac);
	r->ex += extra_exp;
	/* We have the following errors:
         * relative error < 14*2^-255 < 2^-251.192 for the product
           exp2red*exp2frac
         * relative error < 2^-253.896 for the approximation of 2^reducted
         * absolute error < 2^-274 on the computation of reducted, which
           translates into a relative error 2^(2^-274)-1 < 2^-274.528
         * a relative error < 2^-251.192 for the approximation exp2frac
         This yields a total relative error bounded by:
	     (1 + 2^-251.192)^2 * (1 + 2^-253.896) * (1 + 2^-274.528) - 1
	     <= 2^-250.085.
	*/
	POWL_DPRINTF("r = "SAGE_QR"\n",
	   r->hh, r->hl, r->lh, r->ll, r->ex, r->sgn);
	POWL_DPRINTF("get_hex(R(2^l - r))\n");
}

#include "powl_exact.h"

inline static
bool is_integer(long double x) {
	const b80u80_t cvt = {.f = x};
	int e = (cvt.e & 0x7fff) - 16383; // 2^e <= |x| < 2^(e+1)
	if (e >= 63) return true; // ulp(x) >= ulp(2^63) = 1 thus x is integer
        else if (e <= -1) return cvt.m == 0; // |x| < 1
        // bit 0 of cvt.m has weight 2^(e-63)
        // thus bit 62-e corresponds to weight 1/2
        // we need the low 63-e bits to equal 000...000
        // now 0 <= e <= 62
        else {
          uint64_t u = cvt.m << (e + 1);
          return u == 0;
        }
}

// return non-zero iff x is an odd integer
inline static
bool is_odd_integer(long double x) {
	const b80u80_t cvt = {.f = x};
        int e = (cvt.e&0x7fff) - 16383; // 2^e <= |x| < 2^(e+1)
	if (e >= 64) return false; // ulp(x) >= ulp(2^64) = 2 thus x is even
        else if (e <= -1) return false; // |x| < 1
        // bit 0 of cvt.m has weight 2^(e-63)
        // thus bit 63-e corresponds to weight 1
        // we need the low 64-e bits to equal 1000...000
        // now 0 <= e <= 63
        else {
          uint64_t u = cvt.m << e;
          return u == (uint64_t) 1 << 63;
        }
}

// return non-zero iff x is a NaN
inline static
int _isnan(long double x) {
  const b80u80_t v = {.f = x};
  return ((v.e&0x7fff) == 0x7fff && (v.m<<1));
}

// return non-zero iff x is a signaling NaN
inline static
int _issnan(long double x) {
	const b80u80_t v = {.f = x};
	return _isnan(x) && ((int64_t)(v.m<<1) > 0);
}

__attribute__((cold))
static
long double accurate_path(long double x, long double y, FLAG_T inex, bool invert) {
	qint64_t q_r[1]; q_log2pow(q_r, x, y);
	// q_r = y*log2|x| * (1 + eps_log) with |eps_log| < 2^-249.334

	if(q_r->ex >= 15) {
			// |q_r| >= 2^15 thus |y*log2|x|| >= 2^15/(1 + 2^-249.334) > 32767
			if(q_r->sgn) { // y*log2|x| < -32768: underflow
				return (invert ? -0x1p-16445L : 0x1p-16445L)*.25L;
			} else { // y*log2|x| > 32767: overflow
				return (invert ? -0x1p16383L : 0x1p16383L) * 2L;
			}
	}

	q_exp2(q_r, q_r);
        /* q_r = 2^(q_r_in) * (1 + eps_exp) with |eps_exp| < 2^-250.085
           and since q_r_in = y*log2|x| * (1 + eps_log)
           with |eps_log| < 2^-249.334, and |q_r_in| < 2^15,
           we have:
           q_r_in = y*log2|x| + eps with |eps| < 2^15*|eps_log| < 2^-234.334,

           thus q_r = |x|^y * (1 + eps_pow)

           with |eps_pow| = |(1 + eps_exp) * 2^eps - 1| < 2^-234.862
        */
	unsigned rm = get_rounding_mode();

	qint64_t subqr[1];
	if(q_r->ex <= -16448) { 
		/* If q_r->ex = -16447 we may still really have exponent -16446 because
		   of errors, then round to 1p-16445.
		*/
		return (invert ? -0x1p-16445L : 0x1p-16445L) * .25L;
	}

	uint64_t extralow[1] = {0};
	// Extra-low limb to avoid loss of precision
	// when the final result is denormal. 
	qint_subnormalize(subqr, extralow, q_r);
	// In corner cases, qint_subnormalize creates a relative error 2^-255. This
	// implies that the total relative error is at most
	// 2^-234.862 + 2^-255 + 2^-255 * 2^-234.862 <= 2^-234.861

	bool exact_if_hard = __builtin_expect(check_rb(x,y,q_r),0);
	bool hard = false;
	long double r = qint_told(subqr, *extralow, rm, invert, &hard);
	b80u80_t cvt_r = {.f = r};

	/* Assume that (x,y) is a hard case in the sense that the accurate path
	   rounding test fails. Assume further that (x,y) is potentially exact or
	   midpoint, i.e. is in the set S defined in reference [2] for double
           precision. For extended double the inputs (x,y) such that x^y is
           exact or midpoint satisfy necessarily one of the following:

           (a) x=2^k and y integer
           (b) y integer, 2 <= y <= 41 (2 <= y <= 40 if x^y is exact)
           (c) x=m*2^E and y=n*2^F with -5 <= F <= -1 and 3 <= n <= 41,
               n odd (with n <= 40 if x^y is exact)

	   Let us note z the approximation we computed. We know that for some rounding
	   boundary r, |z - r| <= (2^-234 + 2^-254)|z| because the rounding test
	   failed. We also know that |z - x^y| <= 2^-234.861|z|. Thus we have
	   x^y = z * (1 + eps) with |eps| <= 2^-234.861, or |x^y/z - 1| <= 2^-234.861.
	   This implies that |x^y - r| <= (2^-234.861 + 2^-234 + 2^-254)|z|, or
	   |x^y - r| <= (2^-234.861+2^-234+2^-254)/(1-2^-234.861) |x^y|
	             <= 2^-233.367 |x^y|.

	   If we list with BaCSeL all cases where |x^y - r| <= 2^-233.367 |x^y|,
	   we may be able to certify that in all these cases, x^y is exact. When
	   run with parameter m, BaCSeL will output all pairs (x,y) in S at distance
	   less than 2^-m ulp(r') from a rounding boundary r'.
	   Since |x^y - r| <= 2^-233.367 |x^y| implies |x^y - r| <= 2^-169.367 ulp(r),
	   taking m=169 ensures we miss no hard case in S.
	   (It is obvious that r = r' whenever the discussed situation arises.
	   The argument above applies even when x^y is subnormal. Indeed, subnormal
	   rounding boundaries are a subset of the boundaries considered by BaCSeL.)
	*/
	
	POWL_DPRINTF("get_hex(R(1 - r/x^y))\n");
	if(hard && exact_if_hard) {
	  /* If we are here, then either the rounding mode is not FE_TONEAREST
		   and we are on an exact number, or rm == FE_TONEAREST and we are near a
		   rounding boundary. 
		*/

		POWL_DPRINTF("Boundary!\n");
		exactify(q_r);//Makes an exact rounding boundary on unbounded exponent range
		POWL_DPRINTF("exact = "SAGE_QR"\n", q_r->hh, q_r->hl, q_r->lh, q_r->ll,
			q_r->ex, q_r->sgn);

		qint_subnormalize(subqr,extralow, q_r);

		if(((cvt_r.e&0x7fff) != 0x7fff) && !subqr->hl && !subqr->lh)
			{POWL_DPRINTF("RESETTING FLAG\n"); set_flag(inex);}
		/* If the result overflows, even if it would be exact with an unbounded
		   exponent range, the inexact flag must not be cleared. The mantissa checks
		   are there to check if the result is exact even accounting for
		   subnormalization.
		*/
		return qint_told(subqr,*extralow, rm, invert, &hard);
	}
// Do we have a standard macro switch ?
#ifndef CORE_MATH_FAIL_QUIET
	else if(hard) {
		printf ("Unexpected worst-case found.\n");
		printf ("Please report to core-math@inria.fr:\n");
		printf ("Worst-case of pow found: x,y=%La,%La\n", x, y);
		exit(1);
	}
#endif
	else {return r;}

}

long double cr_powl(long double x, long double y) {

	const b80u80_t cvt_x = {.f = x}, cvt_y = {.f = y};
	int x_exp = (cvt_x.e&0x7fff) - 16383;
	int y_exp = (cvt_y.e&0x7fff) - 16383;

	bool invert = false;     // true iff x^y < 0
	long double sign = 1.0L; // sign of x^y
	/* Both these variables hold the same information, but 
	   invert is more convenient for conditionals (in the rounding tests)
	   whereas sign is more convenient during special value handling.
	*/

	static const long double inf = __builtin_infl();	
	bool lt1 = (x_exp < 0) ^ (cvt_y.e>>15);
	// If lt1 is set, then |x|^y < 1.
	// If lt1 is not set, then either |x|^y > 1 or |x|==1

	/* x is negative */
	if(__builtin_expect(cvt_x.e>>15, 0)) {
		if(__builtin_expect(_isnan(y)
	                      || (!is_integer(y) && cvt_x.m && x_exp != 0x7fff-16383)
		                    ,0)) {
			feraiseexcept(FE_INVALID);
			return __builtin_nanl("");
		}

		if(is_odd_integer(y)) {
			invert = true;
			sign = -1.0L;
		}
	}

	POWL_DPRINTF("sign = %La\n", sign);

	// x is either (s)NaN or +-infty
	if(__builtin_expect(x_exp == 0x7fff - 16383, 0)) {
		if(_issnan(x)) {
			feraiseexcept(FE_INVALID);
			return __builtin_nanl("");
		}
		if(!cvt_y.m) {return 1L;}
		if(_isnan(x) || _isnan(y)) {
			feraiseexcept(FE_INVALID);
			return __builtin_nanl("");
		}
		// Here x == +-infty and y != 0
		return lt1 ? sign*0L : sign*inf;
	} else

	// From now on, x is normal
	if(__builtin_expect(!cvt_x.m, 0)) { // x == +-0
		if(_isnan(y)) {feraiseexcept(FE_INVALID); return __builtin_nanl("");}
		if(!cvt_y.m) {return 1L;} // y == 0
		if(cvt_y.e>>15 && cvt_y.e != 0xffff) {feraiseexcept(FE_DIVBYZERO);}
		return lt1 ? sign*0L : sign*inf;
	}

	/* For |y| >= 2^78, and |x| <> 1, the smallest value of
	   |y * log2(x)| is attained for x = 1 - 2^-64, and is > 23637,
	   thus |x^y| is smaller than the smallest positive subnormal
	   2^-16445, or largest than MAX_LDBL = 2^16384*(1-2^-64).
	   Here y is either +-inf, (s)NaN, or very large.
	*/
	else if(__builtin_expect(y_exp >= 78, 0)) {
		if(_issnan(y)) {feraiseexcept(FE_INVALID); return __builtin_nanl("");}
		if(x == 1.L) {return 1.L;}
		if(_isnan(y)) {feraiseexcept(FE_INVALID); return __builtin_nanl("");}
		if(x == -1.L) {return sign;}
		// y == +-infty
		if(y_exp == 0x7fff - 16383) {
			return lt1 ? sign*0L : sign*inf;
		} else {
			return lt1 ? (sign*0x1p-16445L)*.25L : (sign*0x1p16383L)*2L;
		}
	} else if(__builtin_expect(y_exp <= -81, 0)) {
		/* For y_exp <= -81, we have |y| < 2^-80,
		thus since |log2(x)| <= 16445, we have |y*log2(x)| < 0x1.00f4p-66.
		Since for |t| <= 0x1.71547652b82fe176p-65, 2^t rounds to 1
		to nearest, we can deduce the correct rounding. */
		if(!cvt_y.m || x == 1.L) {
			return 1.L;
		} else { // Here we know sign == 1.
				return lt1 ? 1. - 0x1p-16445L : 1. + 0x1p-16445L; 
		}
	}

	const FLAG_T inex = get_flag(); //fegetexceptflag(&inex, FE_INEXACT);
	POWL_DPRINTF("inex&FE_INEXACT=%04x\n", inex);


	// now -80 <= y_exp <= 77 thus 2^-80 <= |y| < 2^78
#ifndef ACCURATE_ONLY
	POWL_DPRINTF("x="SAGE_RE"\n",x);
	POWL_DPRINTF("y="SAGE_RE"\n",y);
	// Automatic giveup if x subnormal
	if(__builtin_expect(cvt_x.m >> 63, 1)) {
		long double r;
		double rh, rl;
		compute_log2pow(&rh, &rl, x, y);
                // rh + rl = y * log2(x) * (1 + eps1) with
                // |eps1| <= 2^-97.286 |rh| and |rl| <= 2^-48.262 |rh|
		double rhsq = rh*rh;
		/* This implies |rh| <= 1p-66;
		   Since |rl| <= 2^-48.262 |rh|,
		   |y * log2(x)| < 2^-66 * (1+2^-48.262) * (1+2^-97.286)
		   < 2^-65, and exp(+/-2^-65) rounds to 1 to nearest,
		   thus by monotonicity of rounding x^y rounds to 1
		   to nearest. */
		if(__builtin_expect(rhsq <= 0x1p-132f, 0)) {
			return sign * 1.L + sign * rh;
		} else if(__builtin_expect(rhsq >= (16447*16447), 0)) {
		/* If |rh| >= 16447, then |rh + rl| > 164456.9 and depending on the
		   sign of rh we can deduce the correctly rounded result.
		*/
			if(rh > 0) {return sign*0x1p16383L + sign*0x1p16383L;}
			else {return (sign*0x1p-16445L)*.25L;}
		} else {
			// rh + rl approximates y*log2(x)
			POWL_DPRINTF("get_hex(R(log2(x^y)-"SAGE_DD"))\n",rh,rl);
			double resh, resl;
			int extra_exponent = exp2d(&resh, &resl, rh, rl);
                        /* 2^extra_exponent * (resh + resl)
                           = 2^(rh + rl) * (1 + eps2) with |eps2| <= 2^-85.010,
                           0.499 < |resh| < 2.004, |resl| <= 2^-47.638.
                           Since rh + rl = y * log2(x) * (1 + eps1) with
                           |eps1| <= 2^-97.286,
                           and |rh+rl| < 16446.1 * (1 + 2^-48.262),
                           we deduce |y * log2(x)| < 16446.2, thus
                           rh + rl = y * log2(x) + eps1_abs
                           with |eps1_abs| < 16446.2 * 2^-97.286 < 2^-83.280.
                           It follows:
                           2^extra_exponent * (resh + resl)
                           = x^y * 2^eps1_abs * (1 + eps2)
                           = x^y * (1 + eps)
                           with |eps| < 2^eps1_abs * (1 + eps2) - 1 < 2^-83.287
                        */

			bool fail = false;
			r = fastpath_roundtest(resh, resl, extra_exponent, invert, &fail);
			if(__builtin_expect(!fail, 1)) {	
				POWL_DPRINTF("get_hex(R(x^y-"SAGE_RE"))\n",r);
				return r;
			}
		}
	} // Fastpath failed or x was subnormal
#endif

	return accurate_path(x, y, inex, invert);
}<|MERGE_RESOLUTION|>--- conflicted
+++ resolved
@@ -1087,21 +1087,15 @@
 
 	uint64_t oldmh = mh; // For overflow detection
 	if(rm==FE_TONEAREST){ // round to nearest
-<<<<<<< HEAD
 		mh += (uint64_t)ml>>63; // add the round bit
 		ml <<= 1; eps <<= 1;
                 /* Multiplying ml by 2 we discard the round bit,
                    thus the rounding test will fail even if we are
                    near an exact value. The reason is that when x^y
                    is exact, we should reset the inexact flag. Since
-                   testing if x^y is exact is expensive, we delegate
-                   this case to the accurate path. Thus we sacrifice x^y exact
-                   to make the average case is faster. */
-=======
-		mh += (uint64_t)ml>>63;
-		ml <<= 1; eps <<= 1;
-		/* This has the effect of making cases near exact long doubles hard too. */
->>>>>>> 51380ae4
+                   testing whether x^y is exact is expensive, we delegate
+                   this case to the accurate path. Thus we sacrifice
+                   x^y exact to make the average case is faster. */
 	} else if((rm==FE_UPWARD && !invert) || (rm==FE_DOWNWARD && invert)) {
 		mh += 1;
 		// This is as if ml had a trailing 1.
