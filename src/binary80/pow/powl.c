/* Correctly rounded powl function for binary80 values.

Copyright (c) 2024 Sélène Corbineau and Paul Zimmermann

This file is part of the CORE-MATH project
(https://core-math.gitlabpages.inria.fr/).

Permission is hereby granted, free of charge, to any person obtaining a copy
of this software and associated documentation files (the "Software"), to deal
in the Software without restriction, including without limitation the rights
to use, copy, modify, merge, publish, distribute, sublicense, and/or sell
copies of the Software, and to permit persons to whom the Software is
furnished to do so, subject to the following conditions:

The above copyright notice and this permission notice shall be included in all
copies or substantial portions of the Software.

THE SOFTWARE IS PROVIDED "AS IS", WITHOUT WARRANTY OF ANY KIND, EXPRESS OR
IMPLIED, INCLUDING BUT NOT LIMITED TO THE WARRANTIES OF MERCHANTABILITY,
FITNESS FOR A PARTICULAR PURPOSE AND NONINFRINGEMENT. IN NO EVENT SHALL THE
AUTHORS OR COPYRIGHT HOLDERS BE LIABLE FOR ANY CLAIM, DAMAGES OR OTHER
LIABILITY, WHETHER IN AN ACTION OF CONTRACT, TORT OR OTHERWISE, ARISING FROM,
OUT OF OR IN CONNECTION WITH THE SOFTWARE OR THE USE OR OTHER DEALINGS IN THE
SOFTWARE.
*/

/* References:
   [1] Note on FastTwoSum with Directed Roundings, Sélène Corbineau and Paul
       Zimmermann, July 2024, https://inria.hal.science/hal-03798376.
 */

#include <stdint.h>
#include <fenv.h>
#include <stdbool.h>
#include <stdio.h>

#ifdef __x86_64__
#include <x86intrin.h>
#endif

#ifdef POWL_DEBUG
#include <stdio.h>
#define POWL_DPRINTF(...) printf(__VA_ARGS__)
#define SAGE_RR "R(\"%a\",16)"
#define SAGE_RE "R(\"%La\",16)"
#define SAGE_DD "(R(\"%a\",16)+R(\"%a\",16))"
#define SAGE_QR "R(\"0x0.%016lx%016lx%016lx%016lxp%ld\", 16)*2*(-1)^%lu"
#else
#define POWL_DPRINTF(...)
#endif

// Warning: clang also defines __GNUC__
#if defined(__GNUC__) && !defined(__clang__)
#pragma GCC diagnostic ignored "-Wunknown-pragmas"
#endif

#pragma STDC FENV_ACCESS ON

typedef union {long double f; struct {uint64_t m; uint16_t e;};} b80u80_t;
typedef union {
	double f;
	struct __attribute__((packed)) {uint64_t m:52;uint32_t e:11;uint32_t s:1;};
	uint64_t u;
} b64u64_t;

#include "qint.h"
static inline int get_rounding_mode (void)
{
#ifdef __x86_64__
  const unsigned flagp = _mm_getcsr ();
  return (flagp&(3<<13))>>3;
#else
  return fegetround ();
#endif
}

/* Split a number of exponent 0 (1 <= |x| < 2)
   into a high part fitting in 33 bits and a low part fitting in 31 bits:
   1 <= |rh| <= 2 and |rl| < 2^-32 */
static inline
void split(double* rh, double* rl, long double x) {
	static long double C = 0x1.8p+31L; // ulp(C)=2^-32
	long double y = (x + C) - C;
	/* Given the relative sizes of C and x, x + C has the same binade as C.
           Therefore, the difference is exact. Furthermore,
           ulp(x + C) = ulp(C) = 2^-32.
           The rounding error in x + C is therefore less than 2^-32.
	   Thus, |x - y| < 2^-32. Note that since 2^31 <= x + C < 2^32 and the
	   difference is exact, y is a multiple of ulp(x + C) = 2^-32.
           Since |x| < 2, and the roundings are monotonous, x + C is bounded
           by the values obtained with |x| = 2, namely 0x1.7ffffffcp+31 and
           0x1.80000004p+31, and likely for y, namely -2 and 2.
           Since y is a multiple of 2^-32, this ensures y = k*2^-32
           with |k| <= 2^-33, thus y fits in 33 bits.
           (If |y| = 2, it trivially fits.) */
	*rh = y; // This conversion is exact by the argument above.
	*rl = x - y;
	/* 
           |x - y| < 2^-32. Note that x and y are both multiples of
           ulp_64(1) = 2^-63; therefore x - y too. This implies that
           x - y = l*2^-63 with |l| < 2^31, thus rl fits in 31 bits,
           and the difference is exact. */
}


static inline
void add22(double* zh, double* zl, double xh, double xl, double yh, double yl) {
	double r,s;
	r = xh+yh;
	s = ((xh-r)+yh)+yl+xl;
	*zh = r+s;
	*zl = (r - (*zh)) + s;
}

// assumes a = 0 or |a| >= |b| (or ulp(a) >= ulp(b))
// ensures |rl| <= 2^-52*|rh| and a rounding error <= 2^-105*|rh|
// |rh + rl - (a + b)| <= 2^-105*|rh| (whatever the rounding mode)
// See reference [1].
static inline
void fast_two_sum(double* rh, double* rl, double a, double b) {
	*rh = a + b;
	double e = *rh - a;
	*rl = b - e;
}

static inline
void two_sum(double* rh, double* rl, double a, double b) {
	*rh = a + b;
	double ap = *rh - b;
	double bp = *rh - ap;
	*rl = (a - ap) + (b - bp);
}

/* Computes an approximation of a + bh + bl assuming a = 0 or |a| >= |bh|*/
static inline
void high_sum(double* rh, double* rl, double a, double bh, double bl) {
	double e;
	fast_two_sum(rh, &e, a, bh);
	*rl = bl + e;
}

/* Computes rh + rl = a * b exactly */
static inline
void a_mul(double* rh, double* rl, double a, double b) {
	*rh = a*b;
	*rl = __builtin_fma(a,b,-*rh);
}

/* Computes an approximation of (ah+al)(bh+bl)-al*bl */
static inline
void d_mul(double* rh, double* rl, double ah, double al,
                                   double bh, double bl)
{ double p;
        a_mul(rh, &p, ah, bh); // exact
	double q = __builtin_fma(al, bh, p);
	*rl = __builtin_fma(ah, bl, q);
}

#include "powl_tables.h"

/* Let x = xh + xl. Assume |x|, |xh| <= 2^-11.999 and |xl| <= 2^-52 |xl|
Then polyeval(&rh, &rl, xh, xl) returns in 
rh + rl an estimate of log2(1 + x) with relative error at most 2^-98.285,
with |rl| <= 2^-48.946 |rh|.
*/
static inline
void polyeval(double* rh, double* rl, double xh, double xl) {
	/* We approximate log2(1 + x)/x/(ln2invh + ln2invl) by
           a polynomial c0 + c1*x + ... + c7*x^7 (see powl.sollya).
	  This polynomial, say p(x), has intrinsic relative error 2^-105.879:
          log2(1 + x)/x/(ln2invh + ln2invl) = p(x) * (1 + eps1), thus
          log2(1 + x) = (ln2invh + ln2invl) * x * p(x) * (1 + eps1)
          with |eps1| < 2^-105.879.
	*/
	static const double ln2invh = 0x1.71547652b82fep+0,
                            ln2invl = 0x1.777d0ffda0d24p-56;
        // ln2invh + ln2invl = 1/log(2) * (1 + e) with |e| < 2^-110.066
	double scaleh, scalel;
        d_mul(&scaleh, &scalel, ln2invh, ln2invl, xh, xl);
	/* Expanding the d_mul call we get that:
             with ah=ln2invh, al=ln2invl, bh=xh, bl=xl:
	   - |p| <= 2^-52|ah*bh|
	   - |al*bh+p| <= 2^-55.976|ah*bh| + 2^-52|ah*bh| so that
	     |q| <= 2^-51.911|ah*bh| and q's rounding error is
	     at most 2^-103.911|ah*bh|.
	   - |ah*bl+q| <= 2^-52|ah*bh| + 2^-51.911|ah*bh| so that
	     |scalel| <= 2^-50.954|ah*bh| and scalel's rounding error is
	     at most 2^-102.954|ah*bh|.
	   - the error neglecting |al*bl| is at most 2^-52*2^-55.976|ah*bh|
	   The total relative error in terms of |ah*bh| is thus at most
	     (1 + 2^-103.911) * (1 + 2^-102.954) * (1 + 2^-107.979) - 1
             <= 2^-102.325.
	   Expressing the error relative to ln2inv*x, we get a relative error
           at most 2^-102.324:
           scaleh + scalel = (ln2invh + ln2invl) * x * (1 + eps2)
           with |eps2| < 2^-102.324.
	*/

        // compute c0 + c1*x = 1 - x/2
	double ord01h, ord01l;
	ord01h = -xh/2; ord01l = -xl/2; // Exact since c1=-1/2
	high_sum(&ord01h, &ord01l, 1.0, ord01h, ord01l);
	/* Expanding the high_sum call we get that :
	   - the fast_two_sum incurs an error <= 2^-105(1 + 2^-11.999)
                                              <= 2^-104.999
	     and its' low value is at most ulp(1 + 2^-11.999) = 2^-52.
	   - the final sum has value <= 2^-11.999*2^-52+2^-52 <= 2^-51.999;
             this implies a rounding error <= ulp(2^-51.999) = 2^-104.
	  Therefore, at output we have |ord01h| <= 1 + 2^-11.998,
	  |ord01l| <= 2^-51.999 and the total error on c0 + c1*x is
          at most 2^-104.999 + 2^-104 < 2^-103.414:
          ord01h + ord01l = c0 + c1*x + eps01 with |eps01| < 2^-103.414.
	*/


        // compute c2 + c3*x = 0x1.555555555555555555696dc16a8p-2 - x/4
	double ord23h, ord23l;
	ord23h = -xh/4; /*c3 = -1/4*/
	ord23l = __builtin_fma(-xl, 1./4, 0x1.55555a5b705aap-56); /*c2l*/
	high_sum(&ord23h, &ord23l, 0x1.5555555555555p-2, ord23h, ord23l); /*c2h*/
	/* We compute that
	    |-xl/4 + c2l| <= 2^-11.999*2^-52/4 + 2^-55.584 <= 2^-55.582.
	   Therefore after the fma |ord23l| <= 2^-55.581 and the associated
           rounding error is at most ulp(2^-55.581) = 2^-108.

	   Expanding the high_sum call we get that :
	   - the fast_two_sum incurs an error of 2^-105(2^-1.584 + 2^-13.999)
	     <= 2^-106.583 and its low value is at most
             ulp(2^-1.584 + 2^-13.999) = 2^-54.
	   - the final sum has value at most 2^-55.581 + 2^-54 <= 2^-53.583;
             this implies a rounding error of at most ulp(2^-53.583) = 2^-106.
	   At output we thus have |ord23h| <= 2^-1.583, |ord23l| <= 2^-53.582
	   and the total error on c2 + c3*x is at most
	      2^-108 + 2^-106.583 + 2^-106 <= 2^-105.060:
           ord23h + ord23l = c2 + c3*x + eps23 with |eps23| < 2^-105.060.
	*/

        // approximate x^2
	double xsqh, xsql;
        d_mul(&xsqh, &xsql, xh, xl, xh, xl);
	/* Expanding the d_mul call we get that :
	   - |p| <= ulp(xh^2) <= 2^-76
	   - |xl*xh+p| <= 2^-52|xh^2| + 2^-76 <= 2^-74.998
             so that q's rounding error is at most ulp(2^-74.998) = 2^-127
	   - |xh*xl+q| <= 2^-52|xh^2| + 2^-74.998 <= 2^-74.413
             so that the rounding error on xsql is at most ulp(2^-74.413) = 2^-127
	   - the error made by neglecting xl^2 is at most 2^-104|xh^2| <= 2^-127.998
	   The total error is thus at most:
	     2^-127 + 2^-127 + 2^-127.998 <= 2^-125.677:
           |xsqh + xsql - x^2| <= 2^-125.677.
	   Also, at output we have |xsqh| <= 2^-23.997 and |xsql| <= 2^-74.413.
	*/

        // multiply c2+c3*x by x^2
	d_mul(&ord23h, &ord23l, ord23h, ord23l, xsqh, xsql);
	/* Recall we have |ord23h_old| <= 2^-1.583, |ord23l| <= 2^-53.582,
	   |xsqh| <= 2^-23.997, |xsql| <= 2^-74.413.
	   Expanding the d_mul call we get that:
	   - |ord23h| <= |ord23h_old * xsqh| <= 2^-1.583 * 2^-23.997 <= 2^-25.579
	   - |p| <= 2^-52 * (2^-1.583*2^-23.997) <= 2^-77.580.
	   - |al*bh + p| <= 2^-53.582*2^-23.997 + 2^-77.580 <= 2^-76.579,
             so that |q| <= 2^-76.578 and the associated rounding error is
             at most ulp(2^-76.578) = 2^-129.
	   - |ah*bl + q| <= 2^-1.583*2^-74.413 + 2^-76.578 <= 2^-75.257.
             Therefore at output |ord23l| <= 2^-75.256) and the associated
             rounding error is at most ulp(2^-75.256) = 2^-128.
	   - the error made by neglecting ord23l*xsql is at most
             2^-53.582*2^-74.413 <= 2^-127.995.
	   Propagating the errors on x^2 and c2 + c3*x gives an intrinsic error of
	   at most :
	     (c2 + 2^-11.999*|c3|) * 2^-125.677 + eps23 * 2^(-11.999*2)
	     + eps23 * 2^-125.677 <= 2^-126.896
	   The total absolute error computing x^2(c2 + c3*x) is thus bounded by
	     2^-129+2^-128+2^-127.995+2^-126.896 <= 2^-125.781:
             |ord23h + ord23l - (c2*x^2 + c3*x^3)| < 2^-125.781
	*/

	double x4 = xsqh*xsqh;
	/* Neglecting 2*xsqh*xsql + xsql^2 creates an error of at most
	   2*2^-23.997*2^-74.413 + 2^(-74.413*2) <= 2^-97.409.
	   Also, |xsqh*xsqh| <= 2^(-23.997*2) <= 2^-47.994. Therefore,
           the rounding error of the product is <= ulp(2^-47.994) = 2^-100.

	   We obtain that |x4| <= 2^-47.993
	   and that |x4 - x^4| <= 2^-97.409 + 2^-100 + |(xsqh+xsql)^2 - x^4|
                       <= 2^-97.187 + |(xsqh+xsql) + x^2||(xsqh+xsql) - x^2|
                       <= 2^-97.187 + (2*(2^-11.999)^2 + 2^-125.677)*2^-125.41
                       <= 2^-97.186
	*/

	double acc = __builtin_fma(xh, -0x1.555555555554dp-3/*c5*/,
	                                0x1.999999999998ap-3/*c4*/);
	double bcc = __builtin_fma(xh, -0x1.0000014f8ec21p-3/*c7*/,
	                                0x1.24924ad7557bep-3/*c6*/);
	/* We compute that |xh*c5 + c4| <= 2^-2.3216. This implies that
	   |acc| <= 2^-2.321 and that its rounding error is at most
           ulp(2^-2.321) = 2^-55.
	   Neglecting xl*c5 incurs an error of at most 2^-64*2^-2.584
           <= 2^-66.584.
	   The total error computing c4 + c5x is thus at most
	     2^-55+2^-66.584 <= 2^-54.999:
           |acc - (c4+c5*x)| < 2^-54.999.

	   In the same way, we compute that |xh*c7 + c6| <= 2^-2.807, which
           implies |bcc| <= 2^-2.806 and its rounding error is at most
           ulp(2^-2.806) = 2^-55.
	   Neglecting xl*c7 incurs an error of at most 2^-64*2^-2.999
           <= 2^-66.999.
	   The total error computing c6 + c7x is thus at most
	     2^-55+2^-66.999 <= 2^-54.999:
           |bcc - (c6+c7*x)| < 2^-54.999.
	*/

        // approximate c4+c5*x+c6*x^2+c7*x^3
	acc = __builtin_fma(xsqh, bcc, acc);
	/* We compute that |xsqh*bcc + acc| <= 2^-23.997*2^-2.806+2^-2.321
           <= 2^-2.320.
	   This ensures that at output, |acc| <= 2^-2.319. Also, the rounding
           error is at most ulp(2^-2.319) = 2^-55.
	   Since |xsqh+xsql - x^2| <= 2^-125.677, we have
	   |xsqh - x^2| <= 2^-125.677+2^-74.413 <= 2^-74.412.
           We thus get:
           |acc - (c4+c5*x+c6*x^2+c7*x^3)|
           <= |acc - (xsqh*bcc+acc_old)| + |xsqh*bcc - (c6*x^2+c7*x^3)|
              + |acc_old - (c4+c5*x)|
           <= 2^-55 + |xsqh-x^2|*|bcc| + x^2*|bcc - (c6+c7*x)| + 2^-54.999
           <= 2^-55 + 2^-74.412*2^-2.806 + 2^-23.998*2^-54.999 + 2^-54.999
           <= 2^-53.999.
	*/

	ord01l = __builtin_fma(x4, acc, ord01l);
	/* We have |x4 - x| <= 2^-97.186
                   |acc - (c4+c5*x+c6*x^2+c7*x^3)| <= 2^-53.999 and
             ord01h + ord01l = c0 + c1*x + eps01 with |eps01| < 2^-103.414.
	   We compute that |x4*acc+ord01l|<=2^-47.993*2^-2.319+2^-51.999
           <= 2^-49.921.
	   This implies that at output |ord01l| <= 2^-49.920 and that the
           rounding error is at most ulp(2^-49.921) = 2^-102.
           We deduce with ord01l_old denoting the previous value of ord01l:
           |ord01h + ord01l - (c0 + c1*x + x^4*(c4+c5*x+c6*x^2+c7*x^3))|
           <= 2^-103.414 [approximation error on ord01h + ord01l_old]
            + 2^-102     [rounding error on ord01l]
            + |x4*acc - x^4*(c4+c5*x+c6*x^2+c7*x^3)|
           <= 2^-103.414 + 2^-102 + |x4-x^4|*|acc|
              + x^4*|acc-(c4+c5*x+c6*x^2+c7*x^3)|
           <= 2^-103.414 + 2^-102 + 2^-97.186*2^-2.319 + 2^-47.996*2^-53.999
           <= 2^-98.997.
	*/

	high_sum(&ord23h, &ord23l, ord01h, ord23h, ord23l);
	ord23l += ord01l; // Rewrite ? 
	//add22(&ord01h, &ord01l, ord01h, ord01l, ord23h, ord23l);
	/* At input, ord01h + ord01l approximates
           c0 + c1*x + x^4*(c4+c5*x+c6*x^2+c7*x^3) with error <= 2^-98.997,
           with |ord01h| <= 1 + 2^-11.998, |ord01l| <= 2^-49.920,
           and ord23h + ord23l approximates c2*x^2 + c3*x^3 with error
           <= 2^-125.781 (the error eps01 on ord01h + ord01l_old was already
           taken into account above), with |ord23h| <= 2^-25.579, |ord23l| <= 2^-75.255,
           This yields a total intrinsic error of
	   2^-98.997 + 2^-125.781 <= 2^-98.996.

	   Expanding high_sum, we see that the fast_two_sum incurs an error at most
	   2^-105(1 + 2^-12.998 + 2^-25.579) <= 2^-104.999. We also see that
	   |ord23h| <= 1.001 at output, and the fast_two_sum's low value
	   is at most ulp(1.001) = 2^-52. The final sum has absolute value at most
	   2^-75.255 + 2^-52 <= 2^-51.999. This ensures that |ord23l| <= 2^-51.998
	   after the high_sum and that the associated rounding error is at most
	   ulp(2^-51.998) = 2^-104.

	   Given that |ord01l| <= 2^-49.920 we get that the sum |ord23l + ord01l| is at most
	   2^-51.998 + 2^-49.920 <= 2^-49.613. This ensures that at output |ord23l| <= 2^-49.613
           and that the sum's rounding error is at most ulp(2^-49.613) = 2^-102.

	   The total accumulated error is therefore at most
           2^-98.996 + 2^-104.999 + 2^-104 + 2^-102 <= 2^-98.767:

           |ord23h + ord23l - p(x)| <= 2^-98.767
           where p(x) = c0 + c1*x + c2*x^2 + c3*x^3 + c4*x^4 + c5*x^5 + c6*x^6 + c7*x^7.

           The value ord23h + ord23l approximates log2(1 + x)/(ln2inv*x), which
	   is positive and decreasing by concavity. We can check that it's value
	   at x = 2^-11.999 is at least .9998. Therefore, the absolute error above
	   translates to a relative error <= 2^-98.767/.9998 <= 2^-98.766. Taking into
	   account to the polynomial's intrinsic relative error of 2^-105.879, we ensure
	   that we have computed log2(1+xr)/(ln2inv*xr) with relative error at most
	   (1 + 2^-105.879) * (1 + 2^-98.766) - 1 <= 2^-98.755. */

	d_mul(rh, rl, scaleh, scalel, ord23h, ord23l);
	/* Recall scaleh + scalel approximates ln2inv*x with relative error
           at most 2^-102.324, with |scalel| <= 2^-50.954|scaleh|,
           and ord23h + ord23l approximates log2(1 + x)/(ln2inv*x)
           with relative error <= 2^-98.755, with |ord23h| < 1.001, |ord23l| <= 2^-49.613.
           Propagating each term's relative errors we get a total intrinsic relative
	   error of (1 + 2^-102.324)*(1 + 2^-98.755) - 1 <= 2^-98.638.
	   Expanding the d_mul call we get :
	     - |p| <= 2^-52*|scaleh|*1.001
	     - |scalel*ord23h + p| <= (2^-50.954+2^-52)*1.001*|scaleh|. This ensures
	       that |q| <= 2^-50.382|scaleh| and that the rounding error is bounded by
	       2^-102.382|scaleh|.
	     - |scaleh*ord23l + q| <= (2^-49.613 + 2^-50.382)|scaleh|. This ensures
	       that |rl| <= 2^-48.946|scaleh| and that the final rounding error is
	       at most 2^-100.946|scaleh|.
	  The total rounding error is thus at most
	    (2^-102.382+2^-100.946)|scaleh| <= 2^-100.492|scaleh|:

            rh + rl = (scaleh + scalel) * (ord23h + ord23l) + eps1 * |scaleh|
            with |eps1| <= 2^-100.492.

          Since |scalel| <= 2^-50.954|scaleh|, we deduce with scale := scaleh + scalel:

            rh + rl = scale * (ord23h + ord23l) + eps2 * |scale|
            with |eps2| <= |eps1|/(1-2^-50.954) <= 2^-100.491.

          Since |ord23h + ord23l| >= 0.999, we deduce with ord23 := ord23h + ord23l:

            rh + rl = scale * ord23 + eps3 * |scale*ord23|
            with |eps3| <= |eps2|/0.999 <= 2^-100.489.

          Now scale = (ln2invh + ln2invl) * x * (1 + eps) with |eps| < 2^-102.324,
          and ord23 = log2(1 + x)/(ln2inv*x) * (1 + eps) with |eps| < 2^-98.755, thus:
          scale * ord23 = log2(1+x) * (1 + eps4) with
          |eps4| <= (1 + 2^-102.324) * (1 + 2^-98.755) - 1 <= 2^-98.638.

          It follows:

            rh + rl = log2(1+x) * (1 + eps4) + eps3 * log2(1+x) * (1 + eps4)
                    = log2(1+x) * (1 + eps5)
            with |eps5| <= |eps4| + |eps3| * (1 + |eps4|)
                        <= 2^-98.285.

	  We also have the postcondition |rl| <= 2^-48.946|rh|.
	*/
}

/* Computes an approximation of ylog2|x| under the following conditions :

- 2^-80 <= |y| < 2^78
- x is normal, i.e., |x| >= 2^-16382

Ensures:
|rh + rl - y * log2(x)| < 2^-97.286 |rh| with |rl| <= 2^-48.262 |rh|.
*/
static inline
void compute_log2pow(double* rh, double* rl, long double x, long double y) {
	b80u80_t cvt_x = {.f = x};
	int extra_int = (cvt_x.e&0x7fff) - 16383;
        // -16382 <= extra_int <= 16383
	cvt_x.e = 16383; // New wanted exponent
	x = cvt_x.f;
        // original x = 2^extra_int * x

	double xh, xl; // a (resp b) bits
	split(&xh, &xl, x);
        // x = xh + xl with xh on 33 bits and xl on 31 bits, |xl| < 2^-32

	POWL_DPRINTF("sx = " SAGE_RE "\nei = %d\n", x, extra_int);
	// Uses the high 7 bits of x's mantissa.
	lut_t l = coarse[cvt_x.m>>56 & 0x7f];
	POWL_DPRINTF("key=0x%lx\n", (cvt_x.m>>56 & 0x7f));

	/* We always have |x*r1 - 1| <= 0x1p-7. The term l.z is chosen such that
	   l.z+mlogr1h + mlogr1 approximates -log2(r1) with
     relative error < 2^-107.22. Note that |mlogr1h+mlogr1l| < .5
	   The tables are constructed in such a way that r fits in 9 bits.
	*/
	double r1      = l.r;
	double mlogr1h = l.mlogrh;
	double mlogr1l = l.mlogrl;
	extra_int     += l.z;

	POWL_DPRINTF("r1 = " SAGE_RR "\n", r1);

	xh *= r1; xl *= r1;
        /* The above multiplications are exact.
           Since xh, xl did fit in 33 and 31 bits respectively,
           and r1 fits in 9 bits, now xh fits in 42 bits, and xl in 40.
           More precisely the initial xh was a multiple of 2^-32.
           Since r1 is a multiple of 2^-9 then the new value of xh is a
           multiple of 2^-41.
           Since we had |rl| < 2^-32 and |r1| <= 1, we still have |rl| < 2^-32.
        */

	POWL_DPRINTF("get_hex(R(abs("SAGE_RR" - 1)))\n", xh);
	/* Note that now |xh - 1| <= 1p-7
	   Therefore, xh's mantissa (seen as a 53-bit integer) is either
	   1.00000 00p or 1.11111 1q.
	   We skip the upper 6 bits of the mantissa and use the next 7 bits
           to index another lookup table. A quarter of the table is wasted!

           We're looking at 1 + 2^-12*k, 1 + 2^-12*(k+1) for 0 <= k < 32.
	   Else we're looking at 1 - 2^-6 + 2^-13*k', 1 - 2^-6 + 2^-13*(k'+1)
           for 64 <= k' < 128.
	*/

	b64u64_t cvt_xh = {.f = xh};
	lut_t l2 = fine[(cvt_xh.u>>40) & 0x7f]; // k' = (cvt_xh.u>>40) & 0x7f
	// bit 52 goes to 6+5 = 11. Bits 11 - 8
	POWL_DPRINTF("key2 = 0x%lx\n", (cvt_xh.u>>40 & 0x7f));
	double r2 = l2.r;
	double mlogr2h = l2.mlogrh;
	double mlogr2l = l2.mlogrl;
	POWL_DPRINTF("r2 = " SAGE_RR "\n", r2);
	/* The fine table is built in such a way that :
	   i)  |r2*xh - 1| <= 2^-12
	   ii) r2 fits in 13 bits
	   iii) mlogr2h + mlogr2l approximates -log2(r2) with
	        relative error at most 2^-107.27
	   iv) |mlogr2h+mlogr2l| < 2^-6.47
           Since r2 is a multiple of 2^-13, xh*r2 is a multiple of 2^-54,
           and since |r2*xh - 1| <= 2^-12, then r2*xh - 1 is representable
           exactly on 42 bits.
	*/

	POWL_DPRINTF("get_hex(R(-log2(r1)-" SAGE_DD"))\n", mlogr1h, mlogr1l);
	POWL_DPRINTF("get_hex(R(-log2(r2)-" SAGE_DD"))\n", mlogr2h, mlogr2l);
	
	double mlogrh, mlogrl;
	high_sum(&mlogrh, &mlogrl, extra_int, mlogr1h, mlogr1l);
	/* Since |mlogr1h + mlogr1l| < .5, we indeed have extra_int = 0 or
	   |extra_int| > |mlogr1h|. If extra_int=0 everything is exact,
           and we get mlogrh=mlogr1h, mlogrl=mlogr1l.
	   Assume |extra_int| >= 1. Expanding the high_sum call, this implies
	   that the fast_two_sum introduces an error <= 2^-105|mlogrh| and
           that the low part of its result is at most 2^-52|mlogrh|. Notice
           that |mlogrh| >= .5 > |mlogr1h| so that
	   2^-52|mlogrh| >= 2^-52|mlogr1h| >= |mlogr1l|.
	   This implies that the "rl" sum of high_sum (i.e., mlogrl)
           is at most 2^-51|mlogrh| and that its rounding error is
           at most 2^-103|mlogrh|.

	   The total rounding error is at most
	     (2^-103+2^-105)|mlogrh| <= 2^-102.678 |mlogrh|:
             
             |mlogrh + mlogrl - (extra_int + mlogr1h + mlogr1l)|
             <= 2^-102.678 |mlogrh|.

           If one performs an exhaustive search on all possible values
           of extra_int (-16382 to 16383), on all rounding modes, and
           on all values of mlogr1h/mlogr1l, we obtain that the maximal
           relative error is bounded by 2^-105.003 |mlogrh|
           (see function analyse_first_high_sum() in powl.sage).
	*/

        double mlogr12h, mlogr12l;
	high_sum(&mlogr12h, &mlogr12l, mlogrh, mlogr2h, mlogr2l);
	mlogr12l += mlogrl;
	/* Let us prove that unless it is zero, |mlogrh| is in the same binade
           of |mlogr2h| or in a larger binade (so that the fast_two_sum
           condition is fulfilled).
	   If extra_int != 0, this is obvious because |mlogrh+mlogrl| >= .5,
           and |mlogr2h| < 2^-6.47.
	   Assume extra_int = 0. Then mlogrh = mlogr1h and looking at the
           tables we see that mlogr1h = 0 or
           |mlogr1h| >= 0x1.6fe50b6ef0851p-7 >= |mlogr2h| which allows us to
           conclude.

           The accompanying program high_sum.c, compiled with -DMODE=0, gives
           the following upper-bounds (all attained for extra_int=0):
           
           |mlogrh/mlogr12h|  < 1.951
           |mlogr1h/mlogr12h| < 1.951
           |mlogr2h/mlogr12h| <= 1

	   Expanding high_sum(), let t the low part of the fast_two_sum() call.
           As above the fast_two_sum yields an error <= 2^-105 |mlogr12h|
           and |t| <= 2^-52 |mlogr12h|.
	   In the last sum of the fast_two_sum(), notice that
           |mlogr2l| <= 2^-53 |mlogr2h| <= 2^-53 * |mlogr12h|,
           where we used the above bound |mlogr2h/mlogr12h| <= 1.

	   Therefore, |mlogr2l + t| <= (2^-53 + 2^-52) |mlogr12h|
                                    <= 2^-51.415 |mlogr12h|.
           This implies that |mlogr12l| <= 2^-51.415 |mlogr12h| and that the
           rounding error of the high_sum's final sum is
           at most 2^-103.415 |mlogr12h|.

	   Note that the following sum mlogr12l + mlogrl is at most
	     |mlogr12l| + 2^-51 |mlogrh|
             <= (2^-51.415 + 1.951 * 2^-51) |mlogr12h|
           (where |mlogrl| <= 2^-51|mlogrh| was proven in the analysis of
           the first high_sum, and |mlogrh/mlogr12h| < 1.951 from the above
           bounds), we thus get:
           |mlogr12l| <= 2^-49.566 |mlogr12h| and a rounding error
	   of at most 2^-101.566 |mlogr12h|.

	   These steps of computation created an error at most
	     (2^-105 + 2^-103.415 + 2^-101.566) |mlogr12h|
             < 2^-101.111 |mlogr12h|
	   Propagating the previous absolute errors gives:
           2^-102.678 |mlogrh| + 2^-107.22 |mlogr1h| + 2^-107.27 |mlogr2h|
           where 2^-102.678 |mlogrh| comes from the first high_sum() call,
           2^-107.22 |mlogr1h| comes from the accuracy of the coarse[] table,
           and 2^-107.27 |mlogr2h| comes from the accuracy of the fine[] table.
           Using the above bounds, this yields a relative error bound of:
             (1.951 * (2^-102.678 + 2^-107.22) + 1 * 2^-107.27) |mlogr12h|
             < 2^-101.624 |mlogr12h|
           We thus get a total relative error of at most:
           (2^-101.111 + 2^-101.624) < 2^-100.344 |mlogr12h|:

           |mlogr12h + mlogr12l - (extra_int - log2(r1) - log2(r2))|
           < 2^-100.344 |mlogr12h|.

           However, a better bound is obtained by brute force,
           by trying all the values of extra_int, r1, r2 and all
           rounding modes. This is done in the accompanying high_sum.c
           program, which yields the bound (with -DMODE=1):

           |mlogr12h + mlogr12l - (extra_int - log2(r1) - log2(r2))|
           < 2^-103.446 |mlogr12h|.

           Additionally, this program also shows:

           |mlogr12l/mlogr12h| < 2^-47.961.
	*/
	POWL_DPRINTF("get_hex(R(-log2(r1) - log2(r2)+ei- "SAGE_DD"))\n",
		mlogr12h, mlogr12l);
        fast_two_sum(&mlogr12h, &mlogr12l, mlogr12h, mlogr12l);
	/* This renormalization incurs a relative error at most 2^-105.
           The total relative error becomes at most:
           (1 + 2^-103.446) * (1 + 2^-105) - 1 < 2^-103.023. This ensures
	   |mlogr12l| <= 2^-52 |mlogr12h|.
	*/

	// |xh| <= 1p-12
	xh = __builtin_fma(r2, xh, -1); xl *= r2;
	/* The product old_xl * r2 is exact since old_xl fits in 40 bits
           and r2 in 13 bits.
           We know that xh is a multiple of 2^-41. Since r2 is a multiple of
           2^-13, then r2*xh is a multiple of 2^-54, and so is r2*xh - 1.
           Since |r2*xh - 1| <= 2^-12, r2*xh - 1 fits in 42 bits,
           and thus the above fma() is exact too.
           Moreover since old_xl fits in 40 bits, and r2 in 13 bits,
           then xl fits in 53 bits, thus old_xl * r2 is exact
           and both operations are exact. */

	two_sum(&xh, &xl, xh, xl); // We probably cannot use Fast2Sum
	/* At input, we have |xh| <= 1p-12 and |xl| < 2^-32. Therefore at
	   output we have |xh| <= 2^-11.999, |xl| <= ulp(xh) <= 2^-64 and 
	   xr = xh + xl is such that |xr| <= 2^-11.999.

	   We use two_sum because we have no guarantees on the relative
	   sizes of xh and xl. However, since we know |xl| < 2^-32 at input,
           if the Fast2Sum condition is not fulfilled, this would mean
           |xh| < 2^-33,
           Theorem 2 from reference [1] than says that if we used Fast2Sum,
           the rounding error would be less than 3 2^-53 |xh|, thus less than
           3 * 2^-53 * (2^-33 + 2^-32) < 2^-82.830.
	*/
	POWL_DPRINTF("get_hex(R(r1*r2*sx - 1 - "SAGE_DD"))\n", xh, xl);
	POWL_DPRINTF("s = r1*r2*sx - 1\n");
	POWL_DPRINTF("get_hex(s)\n");

	polyeval(rh, rl, xh, xl);
	/* By polyeval's error analysis, rh + rl gets an estimate of log2(1+x)
	   with relative error at most 2^-98.285, and |rl| <= 2^-48.946 |rh|.
           Since |x| < 2^-11.999, it follows |rh| < 2^-11.470.
	*/

	high_sum(rh, rl, mlogr12h, *rh, *rl);
	*rl += mlogr12l;
	/* Let us call rh', rl' the results of the computation,
           rh and rl the inputs.
	   Note that if mlogr12h != 0, then the program high_sum.c with MODE=3
           shows that |mlogr12h| >= 0x1.7148ec2a1bfc8p-12.
           Since |rh| < 2^-11.470 < 0x1.8p-12, this implies mlogr12h is 0 or
           lies in the same binade than rh, or in a larger binade.
           Thus the fast_two_sum() condition in high_sum() is fulfilled.

	   Expanding the high_sum call and calling t the fast_two_sum result's
           low part, fast_two_sum() yields a rounding error <= 2^-105|rh'|
           and |t| <= 2^-52|rh'|. In the last sum inside high_sum(), notice
	   that |rl + t| <= 2^-48.946 |rh| + 2^-52|rh'|. Now, since
           |rh| < 1.002 |rh'| (see max_rh_over_rh_prime_all() in powl.sage),
	   we have |rl + t| <= (2^-48.946 * 1.002 + 2^-52)|rh'|.
           This shows that after high_sum(), |rl'| <= 2^-48.779|rh'| and that
           the associated rounding error is at most
           2^-105 |rh'| + 2^-52 |rl'| <= (2^-105 + 2^-52*2^-48.779) |rh'|
           <= 2^-100.703 |rh'|.

           Since |rl'| <= 2^-48.779|rh'|, |mlogr12l| <= 2^-52 |mlogr12h|,
           and the routine max_mlogr12h_over_rh_prime_all() in powl.sage
           shows that |mlogr12h| < 2.002 |rh'|,
	   the sum rl' + mlogr12l is thus at most
	     2^-48.779|rh'| + 2.002*2^-52|rh'| <= 2^-48.498|rh'|
	   which implies that in the end |rl'| <= 2^-48.497|rh'| and that the
	   associated rounding error is at most 2^-100.497|rh'|.

	   These steps of computation created an error at most
	     (2^-105 + 2^-100.703 + 2^-100.497)|rh'| <= 2^-99.562|rh'|:

             |rh' + rl' - (mlogr12h + rh + rl)| <= 2^-99.562 |rh'|.

           We had a relative error <= 2^-103.023 on mlogr12h + mlogr12l:

           |mlogr12h + mlogr12l - (extra_int - log2(r1) - log2(r2))|
           < 2^-103.023 |mlogr12h|

           which since |mlogr12h/rh'| <= 2.002 translates to
           2.002*2^-103.023. And we had a relative error <= 2^-98.285 on
           rh + rl:

           |rh + rl - log2(1+x)| <= 2^-98.285 |rh|

           which since |rh/rh'| <= 1.002 translates to 1.002*2^-98.285.
           In summary we get:
           |rh' + rl' - (extra_int - log2(r1) - log2(r2) + log2(1+xr))|
           <= eps * rh'
           with |eps| <= (1 + 2^-99.562) * (1 + 2.002*2^-103.023)
                      * (1 + 1.002*2^-98.285) - 1 <= 2^-97.710.
	   The total relative error computing log2(x) is therefore at most
	   2^-97.710. Also, |rl'| <= 2^-48.497|rh'|.
	*/

	double yh = y; double yl = y - (long double) yh;
        // y = yh + yl exactly, with |yl| < 2^-52 |yh|

	POWL_DPRINTF("get_hex(R(log2(x)) - "SAGE_DD")\n", *rh, *rl);
	d_mul(rh, rl, yh, yl, *rh, *rl);
	/* Let us call again rh', rl' the output values for rh and rl,
           and rh and rl the input values. The relative error on log2(1 + x)
           propagates, creating an intrinsic relative error of 2^-97.710.
	   Expanding the d_mul call, we see that |p| <= 2^-52|yh*rh|; then
	     - |yl*rh + p| <= 2^-52|yh*rh| + 2^-52|yh*rh| <= 2^-51|yh*rh|.
	       This ensures |q| <= 2^-51|yh*rh|. Also, the associated
	       rounding error is at most 2^-103|yh*rh|.
	     - |yh*rl + q| <= (2^-48.497 + 2^-51)|yh*rh|. This ensures that 
	       |rl'| <= 2^-48.262|rh'| and that the associated rounding error
               is at most 2^-100.262|rh'|.
	     - the error produced by neglecting |yl*rl| is at most
	       2^-52*2^-48.497|yh*rh|.
           The total error of this d_mul() is thus at most:
           (2^-103 + 2^-100.262 + 2^-52*2^-48.497) |yh*rh| <= 2^-99.262 |yh*rh|
           Adding the relative error on rh+rl we get:

           rh' + rl' - y * log2(x) = eps * rh'

           with |eps| <= (1 + 2^-97.710) * (1 + 2^-99.262) - 1 <= 2^-97.286.
           We also have |rl'| <= 2^-48.262|rh'|.
	*/
}

// approximates 2^(xh + xl) by 2^extra_exponent * (resh + resl)
// where extra_exponent is the returned value
// assuming |xl| <= 2^-48.262 |xh| and |xh| < 16446.1
// ensure 2^extra_exponent * (resh + resl) = 2^(xh + xl) * (1 + eps)
// with |eps| <= 2^-85.010, 0.499 < |resh| < 2.004, |resl| <= 2^-47.638
static inline
int exp2d(double* resh, double* resl, double xh, double xl) {
	b64u64_t cvt = {.f = xh};
	bool do_red	= cvt.e >= -20 + 0x3ff;
        // do_red is true iff |xh| >= 2^-20

	static const double C = 0x1.8p+32; // ulp(C) = 2^-20
	b64u64_t y = {.f = xh + C};
	uint64_t fracpart = y.u;
	int16_t extra_exponent = y.u>>20;

        // r = y.f - C is the rounding of xh to an integer multiple of 2^-20
        // extra_exponent is the integer part of r
        // and the low 20 bits of fracpart are the fractional part of r

	if(__builtin_expect(do_red, 1)) {
                double rem = xh - (y.f - C); // rem = xh - r
		fast_two_sum (&xh,&xl,rem,xl);
	/* Let xh_old/xl_old be the old values to xh and xl, and xh/xl the
           new values. Note that we can have |rem| < |xl_old| here.
           We have |rem| < 2^-20 and |xl_old| <= 2^-48.262*16446.1 < 2^-34.256.
	   Therefore |rem+xl_old| <= 2^-20 + 2^-34.256 which ensures
	   |xh| <= 2^-19.9994.
	   If rem = 0 or ulp(rem) >= ulp(xl_old), then the pre-condition of
           fast_two_sum() is fulfilled, the rounding error is at most
           2^-105|xh| <= 2^-124.9994 and |xl| < ulp(xh) <= 2^-72.
	   If this is not the case, since |xl_old| < 2^-34.256 we must have
	   |rem| < 2^-35 which implies |xh| < 2^-33.580, and the rounding
           error is at most 3 * 2^-53 * |xh| < 2^-84.995 (see Theorem 2 from
           reference [1]).
	   We also have |xl| <= 2^-72 in that case too, since
           |xh - (rem + xl_old)| < ulp(xh) <= 2^-86, and
           |xh + xl - (rem + xl_old)| < 2^-84.995, thus by the triangle
           inequality |xl| < 2^-86 + 2^-84.995 < 2^-84.411.
	*/
	}

        /* If do_red=0 we had |xh| < 2^-20 thus
           |xl| < 2^-48.262*2^-20 <= 2^-68.262,
           and xh = xh_old, xl = xl_old, r = 0. In summary, in all cases
           we have (with r=0 in case do_red=0):

           |xh + xl - (xh_old + xl_old - frac(r))| < 2^-84.995

           thus:

           2^(frac(r) + xh + xl) = 2^(xh_old + xl_old) * (1 + rho1)

           with |rho1| < 2^(2^-84.995) - 1 < 2^-85.523,
           and |xh| <= 2^-19.9994, |xl| < 2^-68.262. */

	int i0 = fracpart & 0x1f;
	int i1 = (fracpart >> 5) & 0x1f;
	int i2 = (fracpart >> 10) & 0x1f;
	int i3 = (fracpart >> 15) & 0x1f;

	double frcp_acc0_l, frcp_acc0_h, frcp_acc2_h, frcp_acc2_l;
	double xs_pow2_h, xs_pow2_l;

	d_mul(&frcp_acc0_h, &frcp_acc0_l,
		t0[i0][0], t0[i0][1],   // 2^(i0/2^20)
		t1[i1][0], t1[i1][1]);  // 2^(i1/2^15)
	d_mul(&frcp_acc2_h, &frcp_acc2_l,
		t2[i2][0], t2[i2][1],   // 2^(i2/2^10)
		t3[i3][0], t3[i3][1]);  // 2^(i3/2^5)
	d_mul(&xs_pow2_h, &xs_pow2_l, frcp_acc0_h, frcp_acc0_l,
		frcp_acc2_h, frcp_acc2_l);
	/* This step introduces a relative error rho2 (see the analysis
           in fastpath() from expl.c), since the tables t0, t1, t2, t3
           are the same as for expl:

           xs_pow2_h + xs_pow2_l = 2^frac(r) * (1 + rho2)

           with |rho2| < 2^-99.1. Moreover, |xs_pow2_l| <= 2^-48.2 and
           1 <= |xs_pow2_h| < 2 (1 <= |xs_pow2_h| comes from the fact
           that all tables t0, t1, t2, t3 are >= 1). */

	/* Evaluating the Taylor polynomial for 2^xr where xr = xh + xl.
	   If do_red is true, then |xh| <= 2^-19.9994 and |xl| <= 2^-72 so that
	   |xr| <= 2^-19.999.
	   If do_red is false, we have |xr| < 2^-20 + 2^-68.262 <= 2^-19.999,
	   and |xl| <= 2^-68.262.

	   Over the interval [-2^-19.999, 2^-19.999] the polynomial used has
           absolute error <= 2^-89.218 (same polynomial as in expl.c).
	*/

	double xsq = xh * xh;
	/* Neglecting 2*xl*xh + xl^2 brings an error of at most
           |2*xl*xh + xl^2| <= 2 * 2^-68.262 * 2^-19.999 + 2^(-68.262*2)
                            <= 2^-87.260.
	   Since |xh| <= 2^-19.999, we have |xh*xh| <= 2^-39.998. The rounding
           error on xsq is therefore at most ulp(2^-39.998) = 2^-92, and
	     |xsq| <= 2^-39.998 + 2^-92 <= 2^-39.997.
	   We have thus |xsq - xr^2| <= 2^-87.260 + 2^-92 <= 2^-87.206.
	*/
	double orders23 = xsq * __builtin_fma(xh,0x1.c6b08d704a1cdp-5,
		0x1.ebfbdff82c696p-3);

	/* We note A = 0x1.c6b08d704a1cdp-5 and B = 0x1.ebfbdff82c696p-3.
	   Analyzing the fma call:
	   Neglecting xl * A imparts an error bounded by
	     |A * xl| <= A*2^-68.262 <= 2^-72.433.
	   Since |xh| <= 2^-19.999, |A*xh+B| <= 2^-19.999*A + B < 1/4 - 0.008.
	   This implies that the fma's result is strictly less than 1/4.
	   The rounding error of the fma is therefore at most ulp(1/8) = 2^-55.
	   The total error evaluating Axr+B is thus at most
           2^-55 + 2^-72.433 <= 2^-54.999.

	   Given the errors on each factor, the product xsq * fma() carries an
           intrinsic error
	     |xr|^2*2^-54.999 + 2^-84.995*|Axr+B| + 2^-84.995*2^-54.999
	   Since |xr|<= 2^-19.999 we check that |Axr+B| <= 2^-2.057 and thus
           the error is at most 2^-87.046.

	   Since |xsq| <= 2^-39.997 and |A*xh+B| < 1/4 - 0.008, the product
           is bounded by 2^-39.997 * (1/4 - 0.008) < 2^-42.04. The rounding
           error on orders23 is thus at most ulp(2^-42.04) = 2^-95.
           Therefore |orders23| <= 2^-42.04 + 2^-95 < 2^-42.03.
	   The total error on orders23 is at most 2^-87.046+2^-95 <= 2^-87.040.
	*/

	double order1h, order1l;
	static const double coeff1h = 0x1.62e42fefa39efp-1;
	static const double coeff1l = 0x1.abc9e3b369936p-56;
        // 0x1.62e42fefa39ef35793c766d326cp-1 = coeff1h + coeff1l
	d_mul(&order1h, &order1l, coeff1h, coeff1l, xh, xl);
	/* Let's expand the d_mul call.
	   Since |coeff1h| < 2^-0.5287 and |xh| <= 2^-19.999 we have
           |ah*bh| <= 2^-20.527. This implies
	   |order1h| < 2^-20.5 and |s| < ulp(2^-20.5) = 2^-73.
	   Since |coeff1l| <= 2^-55.25, we compute that
	     |coeff1l*xh + s| <= 2^-55.25*2^-19.999 + 2^-73 <= 2^-72.724.
	   This ensures that the rounding error computing t is at most
           ulp(2^-72.724) = 2^-125 and that |t| <= 2^-72.7.
	   Since |coeff1h| <= 2^-0.528 and |xl| < 2^-68.262, we compute that
	     |coeff1h*xl + t| <= 2^-0.528 * 2^-68.262 + 2^-72.7 <= 2^-68.697.
	   The rounding error on order1l is therefore at most ulp(2^-68.697)
	   = 2^-121. We also get |order1l| < 2^-68.6.
	   The total rounding error is at most 2^-125 + 2^-121 <= 2^-120.912.

	   The error due to neglecting xl*coeff1l is at most
	     |xl*coeff1l| <= 2^-68.262 * 2^-55.25 <= 2^-123.512.
	   The total error on order1 is at most 2^-120.912 + 2^-123.512
           <= 2^-120.691:
           |order1h + order1l - (coeff1h + coeff1l) * (xh + xl)| < 2^-120.691.
	*/

	double finalh, finall;
	fast_two_sum(&finalh, &finall, 1, orders23);
	/* Since |orders23| < 2^-42.03, clearly |finalh| < 2, so that
           |finalh| <= 1 + 2^-42.03 + ulp(1) <= 2^0.001.
	   The arguments are in the right order, so this fast_two_sum
           introduces an error at most 2^-105*2^0.001 <= 2^-104.999.
	   Also since |finalh| < 2 we get |finall| < ulp(1) = 2^-52.
	*/

	double tmp;
	fast_two_sum(&finalh, &tmp, finalh, order1h);
	/* At input we have 1/2 < |finalh| < 2^0.001 and |order1h| < 2^-20.5,
           which ensures that the order is respected.
           Furthermore |finalh+order1h| <= 2^0.001 + 2^-20.5 < 2^0.002. This
           ensures that the error is bounded by 2^-105*2^0.002 <= 2^-104.998.
           Also, we get for the new value of finalh:
           0.499 < |finalh| <= 1.002 and |tmp| <= ulp(1.002) = 2^-52.
	*/

	finall = tmp + (finall + order1l);
	/* At input, we have |finall| < 2^-52 and |order1l| <= 2^-68.6.
           Therefore the internal sum is strictly bounded by 2^-51.9 and has
           rounding error at most ulp(2^-51.9) = 2^-104.
	   Calling S the intermediate result, since |tmp| <= 2^-52 we have
		 |tmp + S| < 2^-52 + 2^-51.9 < 2^-50.9, which ensures a
                 rounding error of at most ulp(2^-50.9) = 2^-103 and that the
                 new value of finall satisfies:
                 |finall| < 2^-50.9 + 2^-103 <= 2^-50.8.
	   The total rounding error here is 2^-104 + 2^-103 <= 2^-102.415.
	*/

	/* Summing up the errors we get :
	   - 2^-87.040  computing orders23,
	   - 2^-120.691 computing order1,
	   - 2^-104.999 in the first fast_two_sum,
	   - 2^-104.998 in the second fast_two_sum,
	   - 2^-102.415 in the last sum.
	  The polynomial itself was only precise to 2^-89.218. Therefore,
          we have computed 2^xr with error at most :
	   2^-87.040 + 2^-120.691 + 2^-104.999 + 2^-104.998 + 2^-102.415
           + 2^-89.218 <= 2^-86.7519.
	   Since xr >= -2^-19.999, this gives a relative error rho3 less than
	   2^-86.7519/2^(-2^-19.999) < 2^-86.7518:
	   finalh + finall = 2^xr * (1 + rho3) with |rho3| < 2^-86.7518
	*/
	if(__builtin_expect(do_red,1)) {
		d_mul(&finalh, &finall, finalh, finall, xs_pow2_h, xs_pow2_l);
	  /* We have xs_pow2_h + xs_pow2_l = 2^frac(r) * (1 + rho2)
	     with |rho2| < 2^-99.1, and
	     finalh + finall = 2^xr * (1 + rho3) with |rho3| < 2^-86.7518.
	     The intrinsic relative error of the product is at most
	     (1 + rho2) * (1 + rho3) - 1 <= 2^-99.1 + 2^-86.7518
	                                  + 2^-99.1*2^-86.7518 <= 2^-86.7515

	     Expanding the d_mul call, we see that:
	     Since |finalh*xs_pow2_h| < 1.002*2 = 2.004,
             |s| <= ulp(2.004) = 2^-51. Then, since
	     |finall*xs_pow2_h + s| <= 2^-50.8 * 2 + 2^-51 <= 2^-49.278 we get
	     |t| <= 2^-49.277 and that the rounding error on t is at most
             ulp(2^-49.278) = 2^-102.
	     We compute |finalh*xs_pow2_l + t| <= 1.004*2^-48.2+2^-49.277
	     <= 2^-47.636. This ensures that the rounding error computing
             *lo is less than ulp(2^-47.636) = 2^-100.
             The total rounding error is therefore at most
	     2^-102 + 2^-100 <= 2^-99.678.
	     The error due to neglecting xs_pow2_l * finall is at most
	       |xs_pow2_l * finall| <= 2^-48.2 * 2^-50.8 <= 2^-99, thus adding
             it yields an error < 2^-99.678 + 2^-99 <= 2^-98.299.

	     Since the product should be at least exp(-2^-19.999), this
             translates to an additional relative error
             rho4 <= 2^-98.299/2^(-2^-19.999), so rho4 <= 2^-98.298.
	     Taking into account rho1, the total relative error is thus at most
	      (1 + 2^-86.7515)(1 + rho1)(1 + rho4) - 1 <= 2^-85.010:
             |finalh + finall - 2^frac(r) * 2^xr| < 2^-85.010.

             Moreover since 0.499 < |finalh_old| <= 1.002 and
             1 <= xs_pow2_h < 2, we deduce 0.499 < |finalh| < 2.004.
	  */
	} else {
	  /* The only error made is rho3, the total relative error
             is at most 2^-86.7518. */
		extra_exponent = 0;
	}
	*resh = finalh;
	*resl = finall;
	return extra_exponent;
}

/* Rounding and rounding test for the fastpath.
   Assume 2^extra_exp * (rh + rl) = x^y * (1 + eps) with |eps| < 2^-83.287,
   with 0.499 < |rh| < 2.004, |rl| <= 2^-47.638.
*/
inline static
long double fastpath_roundtest(double rh, double rl, int extra_exp,
                               bool invert, bool* fail) {
	unsigned rm = get_rounding_mode();
	fast_two_sum(&rh, &rl, rh, rl); // The fast_two_sum precondition is satisfied

	b64u64_t th = {.f = rh}, tl = {.f = rl};
	POWL_DPRINTF("rh = %a\nrl = %a\n", rh, rl);
	long eh = th.u>>52, el = (tl.u>>52)&0x3ff, de = eh - el;
	// the high part is always positive, the low part can be positive or negative
	// represent the mantissa of the low part in two's complement format
	long ml = (tl.u&~(0xffful<<52))|1l<<52, sgnl = -(tl.u>>63);
	ml = (ml^sgnl) - sgnl;
	int64_t mlt;
	long sh = de-11;
	if(__builtin_expect(sh>63,0)){
		mlt = sgnl;
		if(__builtin_expect(sh-64>63,0))
			ml = sgnl;
    		else
		ml >>= sh-64;
	} else {
		mlt = ml>>sh;
		ml <<= 64-sh;
	}

	// construct the mantissa of the long double number
	uint64_t mh = ((th.u<<11)|1l<<63);

	POWL_DPRINTF("tl_u = %016lx\n", tl.u);
	POWL_DPRINTF("ml = %016lx\n", ml);
	POWL_DPRINTF("mlt = %016lx\nmh=%016lx\n", mlt, mh);
	
	mh += mlt;
	if(__builtin_expect(!(mh>>63),0)){ // the low part is negative and
					     // can unset the msb so shift the
					     // number back
		mh = mh<<1 | (uint64_t)ml>>63;
		ml <<= 1;
		extra_exp--;
	}
	int64_t eps = (mh >> (83 - 64));
	// 83 comes from |eps| < 2^-83.287 and the fast_two_sum's error
	
	int wanted_exponent = extra_exp + 0x3c00 + eh;
	POWL_DPRINTF("wanted exponent : %x\n", wanted_exponent);
	POWL_DPRINTF("mh||ml = %016lx %016lx\n", mh, ml);

	if(__builtin_expect(wanted_exponent <= 0, 0)) {
		int shiftby = 1 - wanted_exponent;

		if(__builtin_expect(shiftby >= 64, 0)) {	
			ml = mh >> (shiftby - 64); mh = 0; eps = 1;
			if(__builtin_expect(shiftby > 65, 0)) {
				*fail = false; return invert ? -0x1p-16445L*.25L : 0x1p-16445L*0.25L;
			}
			// This overestimates epsilon, which is safe
		} else {
			ml = (uint64_t)ml >> shiftby;
			ml |= mh << (64 - shiftby);
			mh >>= shiftby;
			eps >>= shiftby;
			eps += 1;
		}
		wanted_exponent = 0;

		POWL_DPRINTF("Shifting by %u\n", shiftby);
		POWL_DPRINTF("mh||ml = %016lx %016lx\n", mh, ml);
	}

	uint64_t oldmh = mh; // For overflow detection
	if(rm==FE_TONEAREST){ // round to nearest
		mh += (uint64_t)ml>>63;
		ml ^= (1ul << 63);
	} else if((rm==FE_UPWARD && !invert) || (rm==FE_DOWNWARD && invert)) {
		mh += 1;
		// This is as if ml had a trailing 1.
		// We are not precise up to an LSB of ml anyway.
	}

	// This branch can only be taken if wanted_exponent != 0
  // Else we simply cannot have an overflow
	if(__builtin_expect(mh < oldmh, 0)) {
		ml = ml/2; // Signed semantics matter
	  eps >>= 1;
		mh = 1ull << 63;
	  wanted_exponent++;	
	}

	// We had a denormal but rounding made it into the smallest normal
	if(__builtin_expect((mh>>63) && !wanted_exponent, 0)) {
		wanted_exponent = 1;	
	}

	b80u80_t v;	
	v.m = mh; // mantissa
	v.e = wanted_exponent; // exponent
	if(__builtin_expect(invert, 0)) {v.e += (1<<15);}
	bool b1 = (uint64_t)(ml + eps) <= (uint64_t)(2*eps); 
	*fail = b1;

	// Denormals *inside* the computation don't seem to pause a problem
	// given the error analysis (we used absolute bounds mostly)

	// Infinity output case
	if(__builtin_expect(wanted_exponent >= 32767, 0)) {
		return (invert ? -0x1p16383L - 0x1p16383L : 0x1p16383L + 0x1p16383L);
	}
	return v.f;
}

/* Given |x| < 2^-11.999 fitting in 128 bits,
computes an approximation of log2(1 + x).
Relative error at most 2^-249.591 (see analyze_q_logpoly() in powl.sage)
*/
inline static
void q_logpoly(qint64_t* r, const qint64_t* x) {
	/* We use a naïve Horner scheme as a placeholder,
	   can most definitely be improved.

	   Coefficients for log2(1 + x)/x

           Minimax polynomial from accurate_log2.sollya, with maximal
           relative error < 2^-250.299.
	*/
	static const qint64_t P[19] = {
		{.hh = 0x9b81e344cc4acd3f, .hl = 0x0, .lh = 0x0, .ll = 0x0, .ex = -4, .sgn = 0x0}, /* degree 18 */
		{.hh = 0xa4258caa93661016, .hl = 0x0, .lh = 0x0, .ll = 0x0, .ex = -4, .sgn = 0x1}, /* degree 17 */
		{.hh = 0xadcd64dba1f4c039, .hl = 0x2cdde110238be8d8, .lh = 0x0, .ll = 0x0, .ex = -4, .sgn = 0x0}, /* degree 16 */
		{.hh = 0xb8aa3b295c127161, .hl = 0xfba1b1615d052d58, .lh = 0x0, .ll = 0x0, .ex = -4, .sgn = 0x1}, /* degree 15 */
		{.hh = 0xc4f9d8b4a67fefb7, .hl = 0x3425410828a24674, .lh = 0x0, .ll = 0x0, .ex = -4, .sgn = 0x0}, /* degree 14 */
		{.hh = 0xd30bb153d6f6c9fb, .hl = 0x28e9fdc71f70e43e, .lh = 0x0, .ll = 0x0, .ex = -4, .sgn = 0x1}, /* degree 13 */
		{.hh = 0xe347ab4698bb00e7, .hl = 0x11e274b19fcf82ca, .lh = 0x0, .ll = 0x0, .ex = -4, .sgn = 0x0}, /* degree 12 */
		{.hh = 0xf6384ee1d01feba4, .hl = 0xfe0aa911f62b593b, .lh = 0x0, .ll = 0x0, .ex = -4, .sgn = 0x1}, /* degree 11 */
		{.hh = 0x864d424ca0116942, .hl = 0xb91d166906a0e72e, .lh = 0xfbc828ff26a1984a, .ll = 0x4e591874ecaec24e, .ex = -3, .sgn = 0x0}, /* degree 10 */
		{.hh = 0x93bb62877cdff3c9, .hl = 0x653998a6ba7dcc66, .lh = 0x16bdfd507a428b04, .ll = 0x41d10daaa8adc41c, .ex = -3, .sgn = 0x1}, /* degree 9 */
		{.hh = 0xa42589ebe01547c3, .hl = 0x54071b63eba83796, .lh = 0x2686f8891574e5f5, .ll = 0x4a2c567591c942f9, .ex = -3, .sgn = 0x0}, /* degree 8 */
		{.hh = 0xb8aa3b295c17f0bb, .hl = 0xbe87fed0691d3e88, .lh = 0xeb574d0da8d33458, .ll = 0x9fa51eba24fafe8, .ex = -3, .sgn = 0x1}, /* degree 7 */
		{.hh = 0xd30bb153d6f6c9fb, .hl = 0x22e490ee2efcd9c1, .lh = 0xcf6430a218437c7, .ll = 0x94f364a4987e6e8, .ex = -3, .sgn = 0x0}, /* degree 6 */
 		{.hh = 0xf6384ee1d01feba4, .hl = 0xfe0aa915e17c5361, .lh = 0x39c9f8e1273cd88d, .ll = 0x96a06e6ed417ed99, .ex = -3, .sgn = 0x1}, /* degree 5 */
		{.hh = 0x93bb62877cdff3c9, .hl = 0x653998a6ba7dcba0, .lh = 0xbc45fbba4abaaead, .ll = 0x3dee003a9576c9a2, .ex = -2, .sgn = 0x0}, /* degree 4 */
		{.hh = 0xb8aa3b295c17f0bb, .hl = 0xbe87fed0691d3e88, .lh = 0xeb577aa8dd695a58, .ll = 0x8afb83221b9653eb, .ex = -2, .sgn = 0x1}, /* degree 3 */
		{.hh = 0xf6384ee1d01feba4, .hl = 0xfe0aa915e17c5361, .lh = 0x39c9f8e127372320, .ll = 0xb986c890fa1e97e5, .ex = -2, .sgn = 0x0}, /* degree 2 */
		{.hh = 0xb8aa3b295c17f0bb, .hl = 0xbe87fed0691d3e88, .lh = 0xeb577aa8dd695a58, .ll = 0x8b25166cd1fa0378, .ex = -1, .sgn = 0x1}, /* degree 1 */
		{.hh = 0xb8aa3b295c17f0bb, .hl = 0xbe87fed0691d3e88, .lh = 0xeb577aa8dd695a58, .ll = 0x8b25166cd1a13248, .ex = 0, .sgn = 0x0}, /* degree 0 */
	};

	mul_qint_11(r, x, &P[0]); // Relative error ~2^-64 here is fine
        /* mul_qint_11 is exact when its inputs have only one limb, but here x might have
           up to 75 bits, thus the relative error is < 2^-63 */
	
	for(int i = 1; i <= 7; i++) {
		add_qint_22(r, &P[i], r);
		mul_qint_22(r, r, x);
	}

	for(int i = 8; i <= 18; i++) {
			add_qint(r, &P[i], r);
			mul_qint(r, r, x);
	}
}

// put in r an 256-bit approximation of y*log2(x)
// assume x is normal, not 0, 2^-80 <= |y| < 2^78
// if x is negative, y should be an integer
// ensure r = y*log2(x) * (1 + eps) with |eps| < 2^-249.064
inline static
void q_log2pow(qint64_t* r, long double x, long double y) {
	b80u80_t cvt_x = {.f = x};
	int extra_int = (cvt_x.e&0x7fff) - 16383;
	int shiftamnt = __builtin_clzl(cvt_x.m); // We know x is not 0 so not UB

	POWL_DPRINTF("x0 = abs(" SAGE_RE ")\n", x);
	POWL_DPRINTF("shiftamnt = %d\n", shiftamnt);
	POWL_DPRINTF("y = "SAGE_RE"\n", y);

	extra_int -= shiftamnt ? (shiftamnt - 1) : 0;
	cvt_x.m <<= shiftamnt; // Handle denormals
	cvt_x.e = 16383; // new wanted exponent
	x = cvt_x.f; // original x = 2^extra_int * x
	POWL_DPRINTF("get_hex(x0 - 2^%d *"SAGE_RE")\n", extra_int, x);

	/* Really, this is the same as in the fastpath. Try to merge to reduce
	   code cache footprint ?
	*/
	double xh, xl; // 33 and 31 bits
	split(&xh, &xl, x);
        // x = xh + xl with 1 <= |xh| <= 2 and |xl| < 2^-32
        // since 1 <= |x| < 2, xl is multiple of 2^-63

	POWL_DPRINTF("sx = " SAGE_RE "\nei = %d\n", x, extra_int);
	// Uses the high 7 bits of x's mantissa.
	int i1 = cvt_x.m>>56 & 0x7f; // index in the coarse[] table
	lut_t l = coarse[i1];
	POWL_DPRINTF("key=0x%lx\n", i1);
	extra_int += l.z;
	xh *= l.r; xl *= l.r; // exact (see compute_log2pow)

	b64u64_t cvt_xh = {.f = xh};
	int i2 = (cvt_xh.u>>40) & 0x7f; // index in the fine[] table
	lut_t l2 = fine[i2];
	// bit 52 goes to 6+5 = 11. Bits 11 - 8
	POWL_DPRINTF("key2 = 0x%lx\n", i2);
	POWL_DPRINTF("r1 = " SAGE_RR "\n", l.r);
	POWL_DPRINTF("r2 = " SAGE_RR "\n", l2.r);
	xh = __builtin_fma(l2.r, xh, -1); xl *= l2.r;
        /* The above operations are exact (see the analysis in
           compute_log2pow). */

	qint64_t reducted[1];
	qint_fromdd(reducted, xh, xl);
	/* From the fastpath we know that we should have |reducted| <= 2^-11.999.

           Since the original xl was multiple of 2^-63, r1 is multiple of 2^-9
           and r2 is multiple of 2^13, xl is a multiple of 2^-63*2^-9*2^-13 = 2^-85.
           Furthermore, since the original xl satisfied |xl| < 2^-32, r1 <= 1 and r2 <= 2,
           xl is at most 2*2^-32 = 2^-31. On the other hand, xh is a multiple of
	   2^-32*2^-9*2^-13 = 2^-54, and is at most 2^-12.
	   This ensures that when xh != 0 and xl != 0, the exponent difference
	   between xh and xl is at most 85 - 12 = 73, so that qint_fromdd's
	   precondition applies; computing reducted is exact.
	   Also, reducted must be a multiple of 2^-85
	   which is less than 2^-11.999 therefore reducted fits in 128 bits.
	*/
	POWL_DPRINTF("reducted = "SAGE_QR"\n",
	   reducted->hh, reducted->hl, reducted->lh, reducted->ll,
	   reducted->ex, reducted->sgn);
	POWL_DPRINTF("get_hex(R(reducted-"SAGE_DD"))\n",xh,xl);

	qint64_t eint[1];
	qint_fromsi(eint, extra_int); // eint = extra_int
	
	qint64_t mlogr[1];
	add_qint(mlogr, &acc_coarsetbl[i1], eint);
        // mlogr approximates extra_int - log2(2^z*r1)

	qint64_t mlogr12[1];
	add_qint(mlogr12, &acc_finetbl[i2], mlogr);
        // mlogr12 approximates extra_int - log2(2^z*r1) - log2(r2)
	
	/* We have log2(x)= reduction + log2(1 + xr) */
	POWL_DPRINTF("reduction = R("SAGE_QR")\n",
	   reduction->hh, reduction->hl, reduction->lh, reduction->ll,
	   reduction->ex, reduction->sgn);
	POWL_DPRINTF("get_hex(R(reduction + log2(r1) + log2(r2) - ei))\n");

	/* Since the accurate tables merely extend the precision of the fast
           tables, the ratios computed by high_sum.c (-DMODE=0) stay valid.
	   By analogy to the fastpath, let us call mlogr1 and mlogr2 the values
	   looked up from the coarse and fine table respectively.

	   We then know that
	     |mlogr/mlogr12|  < 1.951
	     |mlogr2/mlogr12| <= 1
	   Furthermore, since |mlogr1| < .5 it is straightforward to see that
	     |mlogr| >= |mlogr1| (if eint=0, then mlogr=mlogr1).
	   The total relative error computing mlogr is 2^-254 due to rounding
           errors and (at most) 2^-256 relative error due mlogr1's error:
           this yields a relative error < 2^-254+2^-256 < 2^-253.7.
	   The total relative error of mlogr2 is also <= 2^-256.
	   This gives a relative error bound on mlogr12 as follows :
             2^-254 + 2^-256*|mlogr2/mlogr12| + 2^-253.7*|mlogr/mlogr12|
             <= 2^-254 + 2^-256*1 + 2^-253.7*1.951
	     <= 2^-252.131
	   We thus have an error on mlogr12 which is <= 2^-252.131 |mlogr12|.
	*/

	qint64_t q_y[1];
	qint_fromld(q_y, y); // exact
	POWL_DPRINTF("get_hex(y - "SAGE_QR")\n",
	   q_y->hh, q_y->hl, q_y->lh, q_y->ll, q_y->ex, q_y->sgn);

	q_logpoly(r, reducted);
	POWL_DPRINTF("get_hex(R(log2(1 + reducted) -"SAGE_QR"))\n",
	   r->hh, r->hl, r->lh, r->ll, r->ex, r->sgn);
	/* As mentioned in q_logpoly(), the relative error on the result is
           at most 2^-249.591:
           r = log2(1+reducted) * (1 + eps) with |eps| <= 2^-249.591
        */

	add_qint(r, mlogr12, r);
	/* Let us call r_in/r_out the values of r as input/output.
           From max_rh_over_rh_prime_all() in powl.sage, we have here
	   |mlogr12/r_out| <= 2.002 and |r_in/r_out| <= 1.002.
           The relative errors 2^-252.131 on mlogr12 and 2^-249.591 on r,
           together with the sum's rounding error, yield an error bound of
	     |r_out|*(2^-254 + 2.002*2^-252.131 + 1.002*2^-249.591)
	     <= |r_out|*2^-249.112
	   The total relative error computing log2(x) is therefore at most
           2^-249.112:
           r = log2(x) * (1 + eps) with |eps| <= 2^-249.112.
	*/

	mul_qint_41(r, r, q_y);
	POWL_DPRINTF("get_hex(R(1-"SAGE_QR"/(y*log2(x0))))\n",
	   r->hh, r->hl, r->lh, r->ll, r->ex, r->sgn);
	/* The product imparts an additional relative rounding error of 2^-254.
           The total relative error computing y log2(x) is thus at most
	     (1 + 2^-249.112) * (1 + 2^-254) - 1 < 2^-249.064 */
}

/* Let f be the low 20 bits of fracpart. Computes r and corr
such that 2^(f/2^20)*2^corr = r*(1 + e) with |e| < 2^-251.192,
and |corr| < 2^-103.
*/
inline static
void q_exp2xs(qint64_t* r, uint64_t fracpart, qint64_t* corr) {
	int i0 = fracpart & 0x1f;
	int i1 = (fracpart >> 5) & 0x1f;
	int i2 = (fracpart >> 10) & 0x1f;
	int i3 = (fracpart >> 15) & 0x1f;

	qint64_t tmp0[1], tmp1[1], tmp2[1], tmp3[1];
	qint_fromdd(tmp0, t0[i0][0], t0[i0][1]); corr_t corr0 = t0_corr[i0];
	qint_fromdd(tmp1, t1[i1][0], t1[i1][1]); corr_t corr1 = t1_corr[i1];
	qint_fromdd(tmp2, t2[i2][0], t2[i2][1]); corr_t corr2 = t2_corr[i2];
	qint_fromdd(tmp3, t3[i3][0], t3[i3][1]); corr_t corr3 = t3_corr[i3];
	/* Given the tables' construction, we have
	   2^(f/2^20)*2^corr0*...*2^corr3 = tmp0*...*tmp3*2^e0 with
	   |e0| <= 2^-294.064 + 2^-294.003 + 2^-294.051 + 2^-294.057
	        <= 2^-292.043 
	*/

	// as an unsigned value, MSB of corr_h has weight 2^-167*2^63 = 2^-104
	int exponent = -104;
	int64_t  corr_h = corr0.h + corr1.h + corr2.h + corr3.h;
        // no overflow in corr_h since each |corri.h| < 2^61
	unsigned __int128 corr_l = corr0.l + corr1.l + corr2.l + corr3.l;
        // no overflow in corr_l since each |corri.l| < 2^126

	corr_h += (unsigned) (corr_l >> 126); // add carry
        // by inspecting the corri.h values, we see
        // |corri.h| <= 1652397245814591285 thus no overflow is possible
        // above
	corr_l <<= 2; // shift out overlap

        // the correction term is 2^exponent/2^63*(corr_h + corr_l/2^128)

	int sgn = corr_h < 0;
	if(sgn) {
	   // Convert to sign and magnitude. Can be seen as a 196 2s complement
	   // mantissa being inverted
		 corr_h = -corr_h - 1;
		 corr_l = -corr_l;
                 /* The routine check_trivialzeroes() in powl.sage checks
                    that corr_l=0 can only happen for i0=i1=i2=i3=0,
                    thus here corr_l <> 0 and subtracting 1 to corr_h is right.
                 */
	}

	/* We use the fact that if corr_h == 0, then the whole reduction was
           trivial. This is proven by check_trivialzeroes() in powl.sage */
	if(__builtin_expect(corr_h == 0, 0)) {
		cp_qint(corr, &ZERO_Q);
	} else {
		// Convert corr_h and corr_l to a qint
		POWL_DPRINTF("corr_h = %016lx\n", corr_h);
		int shift = __builtin_clzl(corr_h);
		POWL_DPRINTF("shift = %d\n", shift);
		corr_h <<= shift;
		corr_h |= shift ? (corr_l >> (128 - shift)) : 0;
		corr_l <<= shift;
		corr->hh = corr_h;
		corr->hl = corr_l >> 64;
		corr->lh = (uint64_t) corr_l;
		corr->ll = 0;
		corr->sgn = sgn;
		corr->ex = exponent - shift;
	}

	qint64_t acc0[1], acc1[1];
	mul_qint_22(acc0, tmp0, tmp1);
	mul_qint_22(acc1, tmp2, tmp3);
	// The products above are exact
	mul_qint(r, acc0, acc1);
	/* This product introduces an error <= 14 ulps, i.e. a relative error
	   |r - tmp0*...*tmp3| <= 14*|r|*2^-255.

	   Therefore
	   |r - 2^(f/2^20)*2^-corr| <= |r - tmp0*...tmp3| + |(2^e0 - 1)*tmp0...tmp3|
	                            <= 14*2^-255|r| + |2^e0-1|(1 + 14*2^-255)|r|
	   This gives a total relative error of at most
	     14*2^-255 + (1 + 14*2^-255)*(2^(2^-292.043) - 1) < 2^-251.192
	*/
}

/* Approximates 2^x with a polynomial for |x| < 2^-20 + 2^-103.
Relative error bounded by 2^-253.896 (see accurate_analysis.sage)
*/
inline static
void q_exp2poly(qint64_t* r, const qint64_t* x) {
  /* This is a polynomial of degree 10 approximating 2^x on
     [-2^-20-2^-103,2^-20+2^-103] with relative error bounded by 2^-261.066.
     It was generated by Sollya (cf accurate_exp2.sollya).
     Polynomial output with output_exppoly() from powl.sage.
  */
	static const qint64_t Q[11] = {
    {.hh = 0xf267a8ac5c749bda, .hl = 0x0, .lh = 0x0, .ll = 0x0, .ex = -28, .sgn = 0x0},
    {.hh = 0xda929e9caf40bee9, .hl = 0x28ba755cfbeb15af, .lh = 0x0, .ll = 0x0, .ex = -24, .sgn = 0x0},
    {.hh = 0xb160111d2e411fec, .hl = 0x7ff30374d01cdca8, .lh = 0x0, .ll = 0x0, .ex = -20, .sgn = 0x0},
    {.hh = 0xffe5fe2c45863435, .hl = 0x8a8e64398706e1c3, .lh = 0x0, .ll = 0x0, .ex = -17, .sgn = 0x0},
    {.hh = 0xa184897c363c3b7a, .hl = 0x58544c3591a0f9f6, .lh = 0x62916db41ee8676d, .ll = 0x9a0f49f2428577c7, .ex = -13, .sgn = 0x0},
    {.hh = 0xaec3ff3c53398883, .hl = 0x8bfb4d28a5f61982, .lh = 0xbb69ccdf430a035d, .ll = 0xc86feff9c6e5d36f, .ex = -10, .sgn = 0x0},
    {.hh = 0x9d955b7dd273b94e, .hl = 0x65df05a9f7562839, .lh = 0x23c7529f31c88ec9, .ll = 0x10b5dbd81066669c, .ex = -7, .sgn = 0x0},
    {.hh = 0xe35846b82505fc59, .hl = 0x9d3b15d995e96f74, .lh = 0xf5c47444da0110e2, .ll = 0x5a29dd80d795db82, .ex = -5, .sgn = 0x0},
    {.hh = 0xf5fdeffc162c7543, .hl = 0x78b583764b9afe55, .lh = 0x1d13a8e186734ea6, .ll = 0x15f49ddd89a9bc73, .ex = -3, .sgn = 0x0},
    {.hh = 0xb17217f7d1cf79ab, .hl = 0xc9e3b39803f2f6af, .lh = 0x40f343267298b62d, .ll = 0x8a0d175b8bb03a5a, .ex = -1, .sgn = 0x0},
    {.hh = 0x8000000000000000, .hl = 0x0, .lh = 0x0, .ll = 0x0, .ex = 0, .sgn = 0x0},
	};

	mul_qint_11(r, &Q[0], x); // relative error of 2^-64 is fine here

	for(int i = 1; i <= 4; ++i) {
		add_qint_22(r, &Q[i], r);
		mul_qint_22(r, r, x);
	}

	for(int i = 5; i <= 9; i++) {
		add_qint(r, &Q[i], r);
		mul_qint(r, r, x);
	}

	add_qint(r, &Q[10], r);
}


/* Put in r an approximation of 2^x, assuming |x| < 2^15,
   with relative error bounded by 2^-250.085:
   r = 2^x * (1 + eps) with |eps| < 2^-250.085 */
inline static
void q_exp2(qint64_t* r, const qint64_t* x) {
	POWL_DPRINTF("l = "SAGE_QR"\n",
	   x->hh, x->hl, x->lh, x->ll, x->ex, x->sgn);
	
	uint64_t xs = x->ex >= -20 ? (x->hh >> (43 - x->ex)) : 0;
	// xs = trunc(2^20*x), with low bit of xs having weight 2^-20,
        // and xs having the same (implicit) sign as x

	qint64_t reducted[1];
	reducted->hh = x->ex >= -20 ? (xs << (43 - x->ex)) : 0;
	reducted->hl = reducted->lh = reducted->ll = 0;
	reducted->sgn = x->sgn ^ 1;
	reducted->ex = x->ex;
        // reducted = -xs/2^20
        
	add_qint(reducted, x, reducted);
        // now x = xs/2^20 + reducted
	// With inlining, probably almost as fast as doing it by hand	
	// Note that this is exact and that at output, we have
	// |reducted| < 2^-20
	
	/* Split xs * (-1)^x->sgn into entire part and fractional part.
           If x >= 0 this is straightforward.
           If x < 0, then we need to split -xs.
           Calling e0 = xs>>20 and f0 = xs&0xfffff we have
	   xs = 2^20*e0 + f0 so -xs = 2^20*(-e0-1) + (2^20 - f0),
           unless f0 == 0 in which case we need to split like 2^20*(-e0) + 0.
	*/
	int extra_exp;
	uint64_t fracpart;
	if(x->sgn) {
		fracpart = (1 << 20) - xs; // Only the low bits matter, notice that 0 -> 0.
		if(__builtin_expect(xs & 0xfffff, 1)) {
			extra_exp = -(xs>>20) - 1;
		} else {
                        extra_exp = -(xs>>20); // case low(fracpart) = 0
		}
	} else {
		extra_exp = xs>>20;
		fracpart  = xs;
	}
        // now xs/2^20 * (-1)^x->sgn = extra_exp + low(fracpart)/2^20
        // with 0 <= low(fracpart) < 2^20

	POWL_DPRINTF("extra_exp = %d\nfracpart = 0x%05lx\n",
	   extra_exp, fracpart&0xfffff);

	qint64_t corr[1], exp2frac[1];
	q_exp2xs(exp2frac, fracpart, corr);
        // 2^(low(fracpart)/2^20) * 2^corr = exp2frac * (1 + e)
        // with |e| < 2^-251.192
	POWL_DPRINTF("exp2frac = "SAGE_QR"\n",
	   exp2frac->hh, exp2frac->hl, exp2frac->lh, exp2frac->ll,
	   exp2frac->ex, exp2frac->sgn);
	POWL_DPRINTF("corr = "SAGE_QR"\n",
	   corr->hh, corr->hl, corr->lh, corr->ll, corr->ex, corr->sgn);

        /* Now we have to multiply exp2frac by 2^reducted and divide
           by 2^corr, thus multiply by 2^(reducted-corr) */
	corr->sgn ^= 1;
	add_qint(reducted, corr, reducted);
	/* Remark that the result is at most 2^-20 + 2^-103 < 2^-19.999.
	   Therefore the addition's rounding error is at most
           2*ulp_256(2^-19.999) = 2^-274.
	*/
	POWL_DPRINTF("red = "SAGE_QR"\n",
	   reducted->hh, reducted->hl, reducted->lh, reducted->ll,
	   reducted->ex, reducted->sgn);
	POWL_DPRINTF("get_hex(R(exp2frac*2^(-corr) - 2^(fracpart/2^20)))\n");
	POWL_DPRINTF("get_hex(R(2^l - exp2frac*2^red*2^extra_exp))\n");
	
	qint64_t exp2red[1];
	q_exp2poly(exp2red, reducted);
	/* The polynomial evaluation incurs a relative error <= 2^-253.896:

           exp2red = 2^reducted * (1 + eps) with |eps| <= 2^-253.896.
	*/
	POWL_DPRINTF("exp2red = "SAGE_QR"\n",
	   exp2red->hh, exp2red->hl, exp2red->lh, exp2red->ll,
	   exp2red->ex, exp2red->sgn);
	POWL_DPRINTF("get_hex(R(2^red - exp2red))\n");
	mul_qint(r, exp2red, exp2frac);
	r->ex += extra_exp;
	/* We have the following errors:
         * relative error < 14*2^-255 < 2^-251.192 for the product
           exp2red*exp2frac
         * relative error < 2^-253.896 for the approximation of 2^reducted
         * absolute error < 2^-274 on the computation of reducted, which
           translates into a relative error 2^(2^-274)-1 < 2^-274.528
         * a relative error < 2^-251.192 for the approximation exp2frac
         This yields a total relative error bounded by:
	     (1 + 2^-251.192)^2 * (1 + 2^-253.896) * (1 + 2^-274.528) - 1
	     <= 2^-250.085.
	*/
	POWL_DPRINTF("r = "SAGE_QR"\n",
	   r->hh, r->hl, r->lh, r->ll, r->ex, r->sgn);
	POWL_DPRINTF("get_hex(R(2^l - r))\n");
}

#include "powl_exact.h"

inline static
bool is_integer(long double x) {
	const b80u80_t cvt = {.f = x};
	int e = (cvt.e & 0x7fff) - 16383; // 2^e <= |x| < 2^(e+1)
	if (e >= 63) return true; // ulp(x) >= ulp(2^63) = 1 thus x is integer
        else if (e <= -1) return cvt.m == 0; // |x| < 1
        // bit 0 of cvt.m has weight 2^(e-63)
        // thus bit 62-e corresponds to weight 1/2
        // we need the low 63-e bits to equal 000...000
        // now 0 <= e <= 62
        else {
          uint64_t u = cvt.m << (e + 1);
          return u == 0;
        }
}

// return non-zero iff x is an odd integer
inline static
bool is_odd_integer(long double x) {
	const b80u80_t cvt = {.f = x};
        int e = (cvt.e&0x7fff) - 16383; // 2^e <= |x| < 2^(e+1)
	if (e >= 64) return false; // ulp(x) >= ulp(2^64) = 2 thus x is even
        else if (e <= -1) return false; // |x| < 1
        // bit 0 of cvt.m has weight 2^(e-63)
        // thus bit 63-e corresponds to weight 1
        // we need the low 64-e bits to equal 1000...000
        // now 0 <= e <= 63
        else {
          uint64_t u = cvt.m << e;
          return u == (uint64_t) 1 << 63;
        }
}

// return non-zero iff x is a NaN
inline static
int _isnan(long double x) {
  const b80u80_t v = {.f = x};
  return ((v.e&0x7fff) == 0x7fff && (v.m<<1));
}

// return non-zero iff x is a signaling NaN
inline static
int _issnan(long double x) {
	const b80u80_t v = {.f = x};
	return _isnan(x) && ((int64_t)(v.m<<1) > 0);
}

long double cr_powl(long double x, long double y) {

	const b80u80_t cvt_x = {.f = x}, cvt_y = {.f = y};
	int x_exp = (cvt_x.e&0x7fff) - 16383;
	int y_exp = (cvt_y.e&0x7fff) - 16383;

	bool invert = false;
	long double sign = 1.0L;

	static const long double inf = __builtin_infl();	
	bool lt1 = (x_exp < 0) ^ (cvt_y.e>>15);
	// If lt1 is set, then |x|^y < 1.
	// If lt1 is not set, then either |x|^y > 1 or |x|==1

	/* x is negative */
	if(__builtin_expect(cvt_x.e>>15, 0)) {
		if(__builtin_expect(_isnan(y)
	                      || (!is_integer(y) && cvt_x.m && x_exp != 0x7fff-16383)
		                    ,0)) {
			feraiseexcept(FE_INVALID);
			return __builtin_nanl("");
		}

		if(is_odd_integer(y)) {
			invert = true;
			sign = -1.0L;
		}
	}

	POWL_DPRINTF("sign = %La\n", sign);

	// x is either (s)NaN or +-infty
	if(__builtin_expect(x_exp == 0x7fff - 16383, 0)) {
		if(_issnan(x)) {
			feraiseexcept(FE_INVALID);
			return __builtin_nanl("");
		}
		if(!cvt_y.m) {return 1L;}
		if(_isnan(x) || _isnan(y)) {
			feraiseexcept(FE_INVALID);
			return __builtin_nanl("");
		}
		// Here x == +-infty and y != 0
		return lt1 ? sign*0L : sign*inf;
	} else

	// From now on, x is normal
	if(__builtin_expect(!cvt_x.m, 0)) { // x == +-0
		if(_isnan(y)) {feraiseexcept(FE_INVALID); return __builtin_nanl("");}
		if(!cvt_y.m) {return 1L;} // y == 0
		if(cvt_y.e>>15 && cvt_y.e != 0xffff) {feraiseexcept(FE_DIVBYZERO);}
		return lt1 ? sign*0L : sign*inf;
	}

	/* For |y| >= 2^78, and |x| <> 1, the smallest value of
	   |y * log2(x)| is attained for x = 1 - 2^-64, and is > 23637,
	   thus |x^y| is smaller than the smallest positive subnormal
	   2^-16445, or largest than MAX_LDBL = 2^16384*(1-2^-64).
	   Here y is either +-inf, (s)NaN, or very large.
	*/
	else if(__builtin_expect(y_exp >= 78, 0)) {
		if(_issnan(y)) {feraiseexcept(FE_INVALID); return __builtin_nanl("");}
		if(x == 1.L) {return 1.L;}
		if(_isnan(y)) {feraiseexcept(FE_INVALID); return __builtin_nanl("");}
		if(x == -1.L) {return sign;}
		// y == +-infty
		if(y_exp == 0x7fff - 16383) {
			return lt1 ? sign*0L : sign*inf;
		} else {
			return lt1 ? (sign*0x1p-16445L)*.25L : (sign*0x1p16383L)*2L;
		}
	} else if(__builtin_expect(y_exp <= -81, 0)) {
		/* For y_exp <= -81, we have |y| < 2^-80,
		thus since |log2(x)| <= 16445, we have |y*log2(x)| < 0x1.00f4p-66.
		Since for |t| <= 0x1.71547652b82fe176p-65, 2^t rounds to 1
		to nearest, we can deduce the correct rounding. */
		if(!cvt_y.m || x == 1.L) {
			return 1.L;
		} else { // Here we know sign == 1.
				return lt1 ? 1. - 0x1p-16445L : 1. + 0x1p-16445L; 
		}
	}

	// now -80 <= y_exp <= 77 thus 2^-80 <= |y| < 2^78
#ifndef ACCURATE_ONLY

	POWL_DPRINTF("x="SAGE_RE"\n",x);
	POWL_DPRINTF("y="SAGE_RE"\n",y);
	// Automatic giveup if x subnormal
	if(__builtin_expect(cvt_x.m >> 63, 1)) {
		long double r;
		double rh, rl;
		compute_log2pow(&rh, &rl, x, y);
                // rh + rl = y * log2(x) * (1 + eps1) with
                // |eps1| <= 2^-97.286 |rh| and |rl| <= 2^-48.262 |rh|
		double rhsq = rh*rh;
		/* This implies |rh| <= 1p-66;
		   Since |rl| <= 2^-48.262 |rh|,
		   |y * log2(x)| < 2^-66 * (1+2^-48.262) * (1+2^-97.286)
		   < 2^-65, and exp(+/-2^-65) rounds to 1 to nearest,
		   thus by monotonicity of rounding x^y rounds to 1
		   to nearest. */
		if(__builtin_expect(rhsq <= 0x1p-132f, 0)) {
			return sign * 1.L + sign * rh;
		} else if(__builtin_expect(rhsq >= (16447*16447), 0)) {
		/* If |rh| >= 16447, then |rh + rl| > 164456.9 and depending on the
		   sign of rh we can deduce the correctly rounded result.
		*/
			if(rh > 0) {return sign*0x1p16383L + sign*0x1p16383L;}
			else {return (sign*0x1p-16445L)*.25L;}
		} else {
			// rh + rl approximates y*log2(x)
			POWL_DPRINTF("get_hex(R(log2(x^y)-"SAGE_DD"))\n",rh,rl);
			double resh, resl;
			int extra_exponent = exp2d(&resh, &resl, rh, rl);
                        /* 2^extra_exponent * (resh + resl)
                           = 2^(rh + rl) * (1 + eps2) with |eps2| <= 2^-85.010,
                           0.499 < |resh| < 2.004, |resl| <= 2^-47.638.
                           Since rh + rl = y * log2(x) * (1 + eps1) with
                           |eps1| <= 2^-97.286,
                           and |rh+rl| < 16446.1 * (1 + 2^-48.262),
                           we deduce |y * log2(x)| < 16446.2, thus
                           rh + rl = y * log2(x) + eps1_abs
                           with |eps1_abs| < 16446.2 * 2^-97.286 < 2^-83.280.
                           It follows:
                           2^extra_exponent * (resh + resl)
                           = x^y * 2^eps1_abs * (1 + eps2)
                           = x^y * (1 + eps)
                           with |eps| < 2^eps1_abs * (1 + eps2) - 1 < 2^-83.287
                        */

			bool fail = false;
			r = fastpath_roundtest(resh, resl, extra_exponent, invert, &fail);
			if(__builtin_expect(!fail, 1)) {	
				POWL_DPRINTF("get_hex(R(x^y-"SAGE_RE"))\n",r);
				return r;
			}
		}
	} // Fastpath failed or x was subnormal
#endif

	qint64_t q_r[1]; q_log2pow(q_r, x, y);
        // q_r = y*log2|x| * (1 + eps_log) with |eps_log| < 2^-249.064

	if(q_r->ex >= 15) {
          // |q_r| >= 2^15 thus |y*log2|x|| >= 2^15/(1 + 2^-249.064) > 32767
			if(q_r->sgn) { // y*log2|x| < -32768: underflow
				return (sign * 0x1p-16445L)*.5L;
			} else { // y*log2|x| > 32767: overflow
				return sign * 0x1p16383L + sign * 0x1p16383L;
			}
	}

	q_exp2(q_r, q_r);
<<<<<<< HEAD
        /* q_r = 2^(q_r_in) * (1 + eps_exp) with |eps_exp| < 2^-250.085
           and since q_r_in = y*log2|x| * (1 + eps_log)
           with |eps_log| < 2^-249.064, and |q_r_in| < 2^15,
           we have:
           q_r_in = y*log2|x| + eps with |eps| < 2^15*|eps_log| < 2^-234.064,

           thus q_r = |x|^y * (1 + eps_pow)

           with |eps_pow| = |(1 + eps_exp) * 2^eps - 1| < 2^-234.592
        */
=======
	/* The relative error of the input is at most 2^-249.064 (see q_log2pow).
	   If we don't end up overflowing, this implies an absolute error of
	   at most 2^-235.063. This absolute error translates to a relative error
	   2^(2^-235.063) - 1 <= 2^-235.591.
	   Furthermore, q_exp2 introduces a relative error at most 2^-250.085.
	   The total relative error on the result is therefore at most
	     (1 + 2^-235.591)*(1+2^-250.085) - 1 <= 2^-235.590.
	*/
>>>>>>> 622e44af
	unsigned rm = get_rounding_mode();

	qint64_t final[1];
	qint_subnormalize(final, q_r);
	bool exact_if_hard = check_rb(x,y,q_r);
	bool hard = false;
	long double r = qint_told(final, rm, invert, &hard);

	POWL_DPRINTF("get_hex(R(1 - r/x^y))\n");
	if(hard){POWL_DPRINTF("hard\n");}
	if(hard && exact_if_hard) {
	  // TODO: save inexact flag and restore it here
		// Can we do it without a library call ?
		POWL_DPRINTF("Boundary!\n");
		exactify(q_r);
		POWL_DPRINTF("exact = "SAGE_QR"\n", q_r->hh, q_r->hl, q_r->lh, q_r->ll,
			q_r->ex, q_r->sgn);
		qint_subnormalize(final, q_r);
		POWL_DPRINTF("exact_sub = "SAGE_QR"\n",
			final->hh, final->hl, final->lh, final->ll, final->ex, final->sgn);
		return qint_told(final, rm, invert, &hard);
	} else {return r;}
}<|MERGE_RESOLUTION|>--- conflicted
+++ resolved
@@ -1717,7 +1717,6 @@
 	}
 
 	q_exp2(q_r, q_r);
-<<<<<<< HEAD
         /* q_r = 2^(q_r_in) * (1 + eps_exp) with |eps_exp| < 2^-250.085
            and since q_r_in = y*log2|x| * (1 + eps_log)
            with |eps_log| < 2^-249.064, and |q_r_in| < 2^15,
@@ -1728,16 +1727,6 @@
 
            with |eps_pow| = |(1 + eps_exp) * 2^eps - 1| < 2^-234.592
         */
-=======
-	/* The relative error of the input is at most 2^-249.064 (see q_log2pow).
-	   If we don't end up overflowing, this implies an absolute error of
-	   at most 2^-235.063. This absolute error translates to a relative error
-	   2^(2^-235.063) - 1 <= 2^-235.591.
-	   Furthermore, q_exp2 introduces a relative error at most 2^-250.085.
-	   The total relative error on the result is therefore at most
-	     (1 + 2^-235.591)*(1+2^-250.085) - 1 <= 2^-235.590.
-	*/
->>>>>>> 622e44af
 	unsigned rm = get_rounding_mode();
 
 	qint64_t final[1];
