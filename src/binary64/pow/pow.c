--- conflicted
+++ resolved
@@ -1665,17 +1665,13 @@
   /* if res_h < 0, we have res_max < res_min, but since we only check
      equality between res_min and res_max, it does not matter */
 
-<<<<<<< HEAD
 #ifdef HONOR_INEXACT
   if (is_exact (x, y))
     // restore inexact flag
     fesetexceptflag (&flagp, FE_INEXACT);
 #endif
 
-  if (res_min == res_max)
-=======
   if (__builtin_expect (res_min == res_max, 1))
->>>>>>> 7a389731
     /* when res_min * ex is in the subnormal range, exp_1() returns NaN
        to avoid double-rounding issues */
     return res_max;
