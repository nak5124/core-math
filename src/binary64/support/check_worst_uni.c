/* Check correctness of univariate binary64 function on worst cases.

Copyright (c) 2022-2023 Stéphane Glondu and Paul Zimmermann, Inria.

This file is part of the CORE-MATH project
(https://core-math.gitlabpages.inria.fr/).

Permission is hereby granted, free of charge, to any person obtaining a copy
of this software and associated documentation files (the "Software"), to deal
in the Software without restriction, including without limitation the rights
to use, copy, modify, merge, publish, distribute, sublicense, and/or sell
copies of the Software, and to permit persons to whom the Software is
furnished to do so, subject to the following conditions:

The above copyright notice and this permission notice shall be included in all
copies or substantial portions of the Software.

THE SOFTWARE IS PROVIDED "AS IS", WITHOUT WARRANTY OF ANY KIND, EXPRESS OR
IMPLIED, INCLUDING BUT NOT LIMITED TO THE WARRANTIES OF MERCHANTABILITY,
FITNESS FOR A PARTICULAR PURPOSE AND NONINFRINGEMENT. IN NO EVENT SHALL THE
AUTHORS OR COPYRIGHT HOLDERS BE LIABLE FOR ANY CLAIM, DAMAGES OR OTHER
LIABILITY, WHETHER IN AN ACTION OF CONTRACT, TORT OR OTHERWISE, ARISING FROM,
OUT OF OR IN CONNECTION WITH THE SOFTWARE OR THE USE OR OTHER DEALINGS IN THE
SOFTWARE.
*/

#define _POSIX_C_SOURCE 200809L  /* for getline */

#include <sys/types.h>
#include <stdio.h>
#include <stdlib.h>
#include <stdint.h>
#include <string.h>
#include <fenv.h>
#include <omp.h>

#include "function_under_test.h"

double cr_function_under_test (double);
double ref_function_under_test (double);
int ref_fesetround (int);
void ref_init (void);

int rnd1[] = { FE_TONEAREST, FE_TOWARDZERO, FE_UPWARD, FE_DOWNWARD };

int rnd = 0;

static void
readstdin(double **result, int *count)
{
  char *buf = NULL;
  size_t buflength = 0;
  ssize_t n;
  int allocated = 512;

  *count = 0;
  if (NULL == (*result = malloc(allocated * sizeof(double)))) {
    fprintf(stderr, "malloc failed\n");
    exit(1);
  }

  while ((n = getline(&buf, &buflength, stdin)) >= 0) {
    if (n > 0 && buf[0] == '#') continue;
    if (*count >= allocated) {
      int newsize = 2 * allocated;
      double *newresult = realloc(*result, newsize * sizeof(double));
      if (NULL == newresult) {
        fprintf(stderr, "realloc(%d) failed\n", newsize);
        exit(1);
      }
      allocated = newsize;
      *result = newresult;
    }
    double *item = *result + *count;
    if (sscanf(buf, "%la", item) == 1) {
      (*count)++;
    }
  }
}

static inline uint64_t
asuint64 (double f)
{
  union
  {
    double f;
    uint64_t i;
  } u = {f};
  return u.i;
}

void
doloop(void)
{
  double *items;
  int count, tests = 0, failures = 0, skipped = 0;

  readstdin(&items, &count);

#pragma omp parallel for reduction(+: tests,failures)
  for (int i = 0; i < count; i++) {
    ref_init();
    ref_fesetround(rnd);
    fesetround(rnd1[rnd]);
    double x = items[i];
    double z1 = ref_function_under_test(x);
    double z2 = cr_function_under_test(x);
    tests ++;
    /* Note: the test z1 != z2 would not distinguish +0 and -0. */
    if (z2 != 0 && asuint64 (z1) != asuint64 (z2)) {
      printf("FAIL x=%la ref=%la z=%la\n", x, z1, z2);
      fflush(stdout);
#ifdef DO_NOT_ABORT
      failures ++;
#else
      exit(1);
#endif
    }
#ifdef WORST_SYMMETRIC
    x = -x;
    z1 = ref_function_under_test(x);
    z2 = cr_function_under_test(x);
    tests ++;
    if (z2 == 0) skipped ++;
    if (z2 != 0 && asuint64 (z1) != asuint64 (z2)) {
      printf("FAIL x=%la ref=%la z=%la\n", x, z1, z2);
      fflush(stdout);
#ifdef DO_NOT_ABORT
      failures ++;
#else
      exit(1);
#endif
    }
<<<<<<< HEAD
#ifdef WORST_SYMMETRIC
    x = -x;
    z1 = ref_function_under_test(x);
    z2 = cr_function_under_test(x);
    tests ++;
    if (z2 == 0) skipped ++;
    if (z2 != 0 && asuint64 (z1) != asuint64 (z2)) {
      printf("FAIL x=%la ref=%la z=%la\n", x, z1, z2);
      fflush(stdout);
#ifdef DO_NOT_ABORT
      failures ++;
#else
      exit(1);
#endif
    }
=======
>>>>>>> 79fd07f3
#endif /* WORST_SYMMETRIC */
  }

  free(items);
  printf("%d tests passed, %d failure(s), %d skipped\n",
         tests, failures, skipped);
}

int
main (int argc, char *argv[])
{
  while (argc >= 2)
    {
      if (strcmp (argv[1], "--rndn") == 0)
        {
          rnd = 0;
          argc --;
          argv ++;
        }
      else if (strcmp (argv[1], "--rndz") == 0)
        {
          rnd = 1;
          argc --;
          argv ++;
        }
      else if (strcmp (argv[1], "--rndu") == 0)
        {
          rnd = 2;
          argc --;
          argv ++;
        }
      else if (strcmp (argv[1], "--rndd") == 0)
        {
          rnd = 3;
          argc --;
          argv ++;
        }
      else
        {
          fprintf (stderr, "Error, unknown option %s\n", argv[1]);
          exit (1);
        }
    }

  doloop();
}<|MERGE_RESOLUTION|>--- conflicted
+++ resolved
@@ -131,24 +131,6 @@
       exit(1);
 #endif
     }
-<<<<<<< HEAD
-#ifdef WORST_SYMMETRIC
-    x = -x;
-    z1 = ref_function_under_test(x);
-    z2 = cr_function_under_test(x);
-    tests ++;
-    if (z2 == 0) skipped ++;
-    if (z2 != 0 && asuint64 (z1) != asuint64 (z2)) {
-      printf("FAIL x=%la ref=%la z=%la\n", x, z1, z2);
-      fflush(stdout);
-#ifdef DO_NOT_ABORT
-      failures ++;
-#else
-      exit(1);
-#endif
-    }
-=======
->>>>>>> 79fd07f3
 #endif /* WORST_SYMMETRIC */
   }
 
