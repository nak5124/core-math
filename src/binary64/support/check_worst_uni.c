/* Check correctness of univariate binary64 function on worst cases.

Copyright (c) 2022-2023 Stéphane Glondu and Paul Zimmermann, Inria.

This file is part of the CORE-MATH project
(https://core-math.gitlabpages.inria.fr/).

Permission is hereby granted, free of charge, to any person obtaining a copy
of this software and associated documentation files (the "Software"), to deal
in the Software without restriction, including without limitation the rights
to use, copy, modify, merge, publish, distribute, sublicense, and/or sell
copies of the Software, and to permit persons to whom the Software is
furnished to do so, subject to the following conditions:

The above copyright notice and this permission notice shall be included in all
copies or substantial portions of the Software.

THE SOFTWARE IS PROVIDED "AS IS", WITHOUT WARRANTY OF ANY KIND, EXPRESS OR
IMPLIED, INCLUDING BUT NOT LIMITED TO THE WARRANTIES OF MERCHANTABILITY,
FITNESS FOR A PARTICULAR PURPOSE AND NONINFRINGEMENT. IN NO EVENT SHALL THE
AUTHORS OR COPYRIGHT HOLDERS BE LIABLE FOR ANY CLAIM, DAMAGES OR OTHER
LIABILITY, WHETHER IN AN ACTION OF CONTRACT, TORT OR OTHERWISE, ARISING FROM,
OUT OF OR IN CONNECTION WITH THE SOFTWARE OR THE USE OR OTHER DEALINGS IN THE
SOFTWARE.
*/

#define _POSIX_C_SOURCE 200809L  /* for getline */

#include <sys/types.h>
#include <stdio.h>
#include <stdlib.h>
#include <stdint.h>
#include <string.h>
#include <fenv.h>
#include <omp.h>

#include "function_under_test.h"

double cr_function_under_test (double);
double ref_function_under_test (double);
int ref_fesetround (int);
void ref_init (void);

int rnd1[] = { FE_TONEAREST, FE_TOWARDZERO, FE_UPWARD, FE_DOWNWARD };

int rnd = 0;

static void
readstdin(double **result, int *count)
{
  char *buf = NULL;
  size_t buflength = 0;
  ssize_t n;
  int allocated = 512;

  *count = 0;
  if (NULL == (*result = malloc(allocated * sizeof(double)))) {
    fprintf(stderr, "malloc failed\n");
    exit(1);
  }

  while ((n = getline(&buf, &buflength, stdin)) >= 0) {
    if (n > 0 && buf[0] == '#') continue;
    if (*count >= allocated) {
      int newsize = 2 * allocated;
      double *newresult = realloc(*result, newsize * sizeof(double));
      if (NULL == newresult) {
        fprintf(stderr, "realloc(%d) failed\n", newsize);
        exit(1);
      }
      allocated = newsize;
      *result = newresult;
    }
    double *item = *result + *count;
    if (sscanf(buf, "%la", item) == 1) {
      (*count)++;
    }
  }
}

static inline uint64_t
asuint64 (double f)
{
  union
  {
    double f;
    uint64_t i;
  } u = {f};
  return u.i;
}

void
doloop(void)
{
  double *items;
  int count, tests = 0, failures = 0, skipped = 0;

  readstdin(&items, &count);

#pragma omp parallel for reduction(+: tests,failures)
  for (int i = 0; i < count; i++) {
    ref_init();
    ref_fesetround(rnd);
    fesetround(rnd1[rnd]);
    double x = items[i];
    double z1 = ref_function_under_test(x);
    double z2 = cr_function_under_test(x);
    tests ++;
    /* Note: the test z1 != z2 would not distinguish +0 and -0. */
    if (z2 == 0) skipped ++;
    if (z2 != 0 && asuint64 (z1) != asuint64 (z2)) {
      printf("FAIL x=%la ref=%la z=%la\n", x, z1, z2);
      fflush(stdout);
#ifdef DO_NOT_ABORT
      failures ++;
#else
      exit(1);
#endif
    }
<<<<<<< HEAD
#ifdef WORST_SYMMETRIC      
    x = -x;
    z1 = ref_function_under_test(x);
    z2 = cr_function_under_test(x);
=======
#ifdef WORST_SYMMETRIC
    x = -x;
    z1 = ref_function_under_test(x);
    z2 = cr_function_under_test(x);
    tests ++;
>>>>>>> ce50abbf
    if (z2 == 0) skipped ++;
    if (z2 != 0 && asuint64 (z1) != asuint64 (z2)) {
      printf("FAIL x=%la ref=%la z=%la\n", x, z1, z2);
      fflush(stdout);
#ifdef DO_NOT_ABORT
      failures ++;
#else
      exit(1);
#endif
    }
#endif /* WORST_SYMMETRIC */
  }

  free(items);
  printf("%d tests passed, %d failure(s), %d skipped\n",
         tests, failures, skipped);
}

int
main (int argc, char *argv[])
{
  while (argc >= 2)
    {
      if (strcmp (argv[1], "--rndn") == 0)
        {
          rnd = 0;
          argc --;
          argv ++;
        }
      else if (strcmp (argv[1], "--rndz") == 0)
        {
          rnd = 1;
          argc --;
          argv ++;
        }
      else if (strcmp (argv[1], "--rndu") == 0)
        {
          rnd = 2;
          argc --;
          argv ++;
        }
      else if (strcmp (argv[1], "--rndd") == 0)
        {
          rnd = 3;
          argc --;
          argv ++;
        }
      else
        {
          fprintf (stderr, "Error, unknown option %s\n", argv[1]);
          exit (1);
        }
    }

  doloop();
}<|MERGE_RESOLUTION|>--- conflicted
+++ resolved
@@ -117,18 +117,11 @@
       exit(1);
 #endif
     }
-<<<<<<< HEAD
-#ifdef WORST_SYMMETRIC      
-    x = -x;
-    z1 = ref_function_under_test(x);
-    z2 = cr_function_under_test(x);
-=======
 #ifdef WORST_SYMMETRIC
     x = -x;
     z1 = ref_function_under_test(x);
     z2 = cr_function_under_test(x);
     tests ++;
->>>>>>> ce50abbf
     if (z2 == 0) skipped ++;
     if (z2 != 0 && asuint64 (z1) != asuint64 (z2)) {
       printf("FAIL x=%la ref=%la z=%la\n", x, z1, z2);
