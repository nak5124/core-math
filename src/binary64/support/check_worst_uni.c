/* Check correctness of univariate binary64 function on worst cases.

Copyright (c) 2022-2023 Stéphane Glondu and Paul Zimmermann, Inria.

This file is part of the CORE-MATH project
(https://core-math.gitlabpages.inria.fr/).

Permission is hereby granted, free of charge, to any person obtaining a copy
of this software and associated documentation files (the "Software"), to deal
in the Software without restriction, including without limitation the rights
to use, copy, modify, merge, publish, distribute, sublicense, and/or sell
copies of the Software, and to permit persons to whom the Software is
furnished to do so, subject to the following conditions:

The above copyright notice and this permission notice shall be included in all
copies or substantial portions of the Software.

THE SOFTWARE IS PROVIDED "AS IS", WITHOUT WARRANTY OF ANY KIND, EXPRESS OR
IMPLIED, INCLUDING BUT NOT LIMITED TO THE WARRANTIES OF MERCHANTABILITY,
FITNESS FOR A PARTICULAR PURPOSE AND NONINFRINGEMENT. IN NO EVENT SHALL THE
AUTHORS OR COPYRIGHT HOLDERS BE LIABLE FOR ANY CLAIM, DAMAGES OR OTHER
LIABILITY, WHETHER IN AN ACTION OF CONTRACT, TORT OR OTHERWISE, ARISING FROM,
OUT OF OR IN CONNECTION WITH THE SOFTWARE OR THE USE OR OTHER DEALINGS IN THE
SOFTWARE.
*/

#define _POSIX_C_SOURCE 200809L  /* for getline */

#include <sys/types.h>
#include <stdio.h>
#include <stdlib.h>
#include <stdint.h>
#include <string.h>
#include <fenv.h>
#include <omp.h>

#include "function_under_test.h"

double cr_function_under_test (double);
double ref_function_under_test (double);
int ref_fesetround (int);
void ref_init (void);

int rnd1[] = { FE_TONEAREST, FE_TOWARDZERO, FE_UPWARD, FE_DOWNWARD };

int rnd = 0;

static void
readstdin(double **result, int *count)
{
  char *buf = NULL;
  size_t buflength = 0;
  ssize_t n;
  int allocated = 512;

  *count = 0;
  if (NULL == (*result = malloc(allocated * sizeof(double)))) {
    fprintf(stderr, "malloc failed\n");
    exit(1);
  }

  while ((n = getline(&buf, &buflength, stdin)) >= 0) {
    if (n > 0 && buf[0] == '#') continue;
    if (*count >= allocated) {
      int newsize = 2 * allocated;
      double *newresult = realloc(*result, newsize * sizeof(double));
      if (NULL == newresult) {
        fprintf(stderr, "realloc(%d) failed\n", newsize);
        exit(1);
      }
      allocated = newsize;
      *result = newresult;
    }
    double *item = *result + *count;
    if (sscanf(buf, "%la", item) == 1) {
      (*count)++;
    }
  }
}

static inline uint64_t
asuint64 (double f)
{
  union
  {
    double f;
    uint64_t i;
  } u = {f};
  return u.i;
}

void
doloop(void)
{
  double *items;
<<<<<<< HEAD
  int count, tests = 0, failures = 0, skipped = 0;

  readstdin(&items, &count);

#pragma omp parallel for reduction(+: tests, failures)
=======
  int count, tests = 0, failures = 0;

  readstdin(&items, &count);

#pragma omp parallel for reduction(+: tests,failures)
>>>>>>> e551e734
  for (int i = 0; i < count; i++) {
    ref_init();
    ref_fesetround(rnd);
    fesetround(rnd1[rnd]);
    double x = items[i];
    double z1 = ref_function_under_test(x);
    double z2 = cr_function_under_test(x);
    tests ++;
    /* Note: the test z1 != z2 would not distinguish +0 and -0. */
<<<<<<< HEAD
    if (z2 != 0 && asuint64 (z1) != asuint64 (z2)) {
=======
    if (asuint64 (z1) != asuint64 (z2)) {
>>>>>>> e551e734
      printf("FAIL x=%la ref=%la z=%la\n", x, z1, z2);
      fflush(stdout);
#ifdef DO_NOT_ABORT
      failures ++;
#else
      exit(1);
#endif
    }
#ifdef WORST_SYMMETRIC
    x = -x;
    z1 = ref_function_under_test(x);
    z2 = cr_function_under_test(x);
    tests ++;
<<<<<<< HEAD
    if (z2 != 0 && asuint64 (z1) != asuint64 (z2)) {
=======
    if (asuint64 (z1) != asuint64 (z2)) {
>>>>>>> e551e734
      printf("FAIL x=%la ref=%la z=%la\n", x, z1, z2);
      fflush(stdout);
#ifdef DO_NOT_ABORT
      failures ++;
#else
      exit(1);
#endif
    }
#endif /* WORST_SYMMETRIC */
  }

  free(items);
<<<<<<< HEAD
  printf("%d tests passed, %d failure(s), %d skipped\n", tests, failures, skipped);
=======
  printf("%d tests passed, %d failure(s)\n", tests, failures);
>>>>>>> e551e734
}

int
main (int argc, char *argv[])
{
  while (argc >= 2)
    {
      if (strcmp (argv[1], "--rndn") == 0)
        {
          rnd = 0;
          argc --;
          argv ++;
        }
      else if (strcmp (argv[1], "--rndz") == 0)
        {
          rnd = 1;
          argc --;
          argv ++;
        }
      else if (strcmp (argv[1], "--rndu") == 0)
        {
          rnd = 2;
          argc --;
          argv ++;
        }
      else if (strcmp (argv[1], "--rndd") == 0)
        {
          rnd = 3;
          argc --;
          argv ++;
        }
      else
        {
          fprintf (stderr, "Error, unknown option %s\n", argv[1]);
          exit (1);
        }
    }

  doloop();
}<|MERGE_RESOLUTION|>--- conflicted
+++ resolved
@@ -89,23 +89,35 @@
   return u.i;
 }
 
+/* define our own is_nan function since -ffinite-math-only might
+   optimize that from math.h */
+static inline int
+is_nan (double x)
+{
+  uint64_t u = asuint64 (x);
+  int e = u >> 52;
+  return (e == 0x7ff || e == 0xfff) && (u << 12) != 0;
+}
+
+static inline int
+is_equal (double x, double y)
+{
+  if (is_nan (x))
+    return is_nan (y);
+  if (is_nan (y))
+    return is_nan (x);
+  return asuint64 (x) == asuint64 (y);
+}
+
 void
 doloop(void)
 {
   double *items;
-<<<<<<< HEAD
-  int count, tests = 0, failures = 0, skipped = 0;
-
-  readstdin(&items, &count);
-
-#pragma omp parallel for reduction(+: tests, failures)
-=======
   int count, tests = 0, failures = 0;
 
   readstdin(&items, &count);
 
 #pragma omp parallel for reduction(+: tests,failures)
->>>>>>> e551e734
   for (int i = 0; i < count; i++) {
     ref_init();
     ref_fesetround(rnd);
@@ -115,11 +127,7 @@
     double z2 = cr_function_under_test(x);
     tests ++;
     /* Note: the test z1 != z2 would not distinguish +0 and -0. */
-<<<<<<< HEAD
-    if (z2 != 0 && asuint64 (z1) != asuint64 (z2)) {
-=======
-    if (asuint64 (z1) != asuint64 (z2)) {
->>>>>>> e551e734
+    if (is_equal (z1, z2) == 0) {
       printf("FAIL x=%la ref=%la z=%la\n", x, z1, z2);
       fflush(stdout);
 #ifdef DO_NOT_ABORT
@@ -133,11 +141,7 @@
     z1 = ref_function_under_test(x);
     z2 = cr_function_under_test(x);
     tests ++;
-<<<<<<< HEAD
-    if (z2 != 0 && asuint64 (z1) != asuint64 (z2)) {
-=======
-    if (asuint64 (z1) != asuint64 (z2)) {
->>>>>>> e551e734
+    if (is_equal (z1, z2) == 0) {
       printf("FAIL x=%la ref=%la z=%la\n", x, z1, z2);
       fflush(stdout);
 #ifdef DO_NOT_ABORT
@@ -150,11 +154,7 @@
   }
 
   free(items);
-<<<<<<< HEAD
-  printf("%d tests passed, %d failure(s), %d skipped\n", tests, failures, skipped);
-=======
   printf("%d tests passed, %d failure(s)\n", tests, failures);
->>>>>>> e551e734
 }
 
 int
